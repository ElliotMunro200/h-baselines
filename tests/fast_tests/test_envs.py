--- conflicted
+++ resolved
@@ -594,15 +594,9 @@
         # test case 1
         test_space(
             env.observation_space["rl_0_0"],
-<<<<<<< HEAD
             expected_min=np.array([-float("inf") for _ in range(15)]),
             expected_max=np.array([float("inf") for _ in range(15)]),
             expected_size=15,
-=======
-            expected_min=np.array([-float("inf") for _ in range(25)]),
-            expected_max=np.array([float("inf") for _ in range(25)]),
-            expected_size=25,
->>>>>>> a7da581d
         )
 
         # test case 2
@@ -818,15 +812,9 @@
         # test case 1
         test_space(
             env.observation_space,
-<<<<<<< HEAD
             expected_min=np.array([-float("inf") for _ in range(75)]),
             expected_max=np.array([float("inf") for _ in range(75)]),
             expected_size=75,
-=======
-            expected_min=np.array([-float("inf") for _ in range(125)]),
-            expected_max=np.array([float("inf") for _ in range(125)]),
-            expected_size=125,
->>>>>>> a7da581d
         )
 
         # test case 2
@@ -884,15 +872,9 @@
         # test case 1
         test_space(
             env.observation_space,
-<<<<<<< HEAD
             expected_min=np.array([-float("inf") for _ in range(75)]),
             expected_max=np.array([float("inf") for _ in range(75)]),
             expected_size=75,
-=======
-            expected_min=np.array([-float("inf") for _ in range(125)]),
-            expected_max=np.array([float("inf") for _ in range(125)]),
-            expected_size=125,
->>>>>>> a7da581d
         )
 
         # test case 2
@@ -950,15 +932,9 @@
         # test case 1
         test_space(
             env.observation_space,
-<<<<<<< HEAD
             expected_min=np.array([-float("inf") for _ in range(75)]),
             expected_max=np.array([float("inf") for _ in range(75)]),
             expected_size=75,
-=======
-            expected_min=np.array([-float("inf") for _ in range(125)]),
-            expected_max=np.array([float("inf") for _ in range(125)]),
-            expected_size=125,
->>>>>>> a7da581d
         )
 
         # test case 2
@@ -1016,15 +992,9 @@
         # test case 1
         test_space(
             env.observation_space,
-<<<<<<< HEAD
             expected_min=np.array([-float("inf") for _ in range(75)]),
             expected_max=np.array([float("inf") for _ in range(75)]),
             expected_size=75,
-=======
-            expected_min=np.array([-float("inf") for _ in range(125)]),
-            expected_max=np.array([float("inf") for _ in range(125)]),
-            expected_size=125,
->>>>>>> a7da581d
         )
 
         # test case 2
@@ -1078,15 +1048,9 @@
         # test case 1
         test_space(
             env.observation_space,
-<<<<<<< HEAD
             expected_min=np.array([-float("inf") for _ in range(75)]),
             expected_max=np.array([float("inf") for _ in range(75)]),
             expected_size=75,
-=======
-            expected_min=np.array([-float("inf") for _ in range(125)]),
-            expected_max=np.array([float("inf") for _ in range(125)]),
-            expected_size=125,
->>>>>>> a7da581d
         )
 
         # test case 2
@@ -1408,11 +1372,7 @@
                 sim_params=self.sim_params,
                 network=self.network_closed,
                 env_params=self.env_params_closed,
-<<<<<<< HEAD
                 expected_observed=['human_0_0']
-=======
-                expected_observed=['human_0_0', 'human_0_20']
->>>>>>> a7da581d
             )
         )
 
@@ -1649,11 +1609,7 @@
                 sim_params=self.sim_params,
                 network=self.network_closed,
                 env_params=self.env_params_closed,
-<<<<<<< HEAD
                 expected_observed=['human_0_0']
-=======
-                expected_observed=['human_0_0', 'human_0_20']
->>>>>>> a7da581d
             )
         )
 
@@ -1828,273 +1784,6 @@
             self.assertAlmostEqual(inflow_i["vehsPerHour"], expected_rate)
 
 
-<<<<<<< HEAD
-=======
-class TestAVImitation(unittest.TestCase):
-    """Tests the automated vehicles single agent imitation environments."""
-
-    def setUp(self):
-        self.sim_params = deepcopy(ring(
-            stopping_penalty=True,
-            acceleration_penalty=True,
-            imitation=True,
-        ))["sim"]
-        self.sim_params.render = False
-
-        # for AVClosedEnv
-        flow_params_closed = deepcopy(ring(
-            stopping_penalty=True,
-            acceleration_penalty=True,
-            imitation=True,
-        ))
-
-        self.network_closed = flow_params_closed["network"](
-            name="test_closed",
-            vehicles=flow_params_closed["veh"],
-            net_params=flow_params_closed["net"],
-        )
-        self.env_params_closed = flow_params_closed["env"]
-        self.env_params_closed.additional_params = SA_CLOSED_ENV_PARAMS.copy()
-
-        # for AVOpenEnv
-        flow_params_open = deepcopy(highway(
-            fixed_boundary=True,
-            stopping_penalty=True,
-            acceleration_penalty=True,
-            use_follower_stopper=False,
-            imitation=True,
-        ))
-
-        self.network_open = flow_params_open["network"](
-            name="test_open",
-            vehicles=flow_params_open["veh"],
-            net_params=flow_params_open["net"],
-        )
-        self.env_params_open = flow_params_open["env"]
-        self.env_params_open.additional_params = SA_OPEN_ENV_PARAMS.copy()
-
-    def test_base_env(self):
-        """Validate the functionality of the AVImitationEnv class.
-
-        This tests checks for the following cases:
-
-        1. that additional_env_params cause an Exception to be raised if not
-           properly passed
-        2. that the observation space matches its expected values
-           a. for the single lane case
-           b. for the multi-lane case
-        3. that the action space matches its expected values
-           a. for the single lane case
-           b. for the multi-lane case
-        4. that the observed vehicle IDs after a reset matches its expected
-           values
-           a. for the single lane case
-           b. for the multi-lane case
-        """
-        env_params = deepcopy(self.env_params_closed)
-        env_params.additional_params["expert_model"] = (IDMController, {
-            "a": 0.3,
-            "b": 2.0,
-        })
-
-        # test case 1
-        self.assertTrue(
-            test_additional_params(
-                env_class=AVImitationEnv,
-                sim_params=self.sim_params,
-                network=self.network_closed,
-                additional_params={
-                    "max_accel": 3,
-                    "stopping_penalty": True,
-                    "acceleration_penalty": True,
-                    "use_follower_stopper": True,
-                    "obs_frames": 5,
-                    "expert_model": (IDMController, {
-                        "a": 0.3,
-                        "b": 2.0,
-                    }),
-                },
-            )
-        )
-
-        # Set a random seed.
-        random.seed(0)
-        np.random.seed(0)
-
-        # Create a single lane environment.
-        env_single = AVImitationEnv(
-            env_params=env_params,
-            sim_params=self.sim_params,
-            network=self.network_closed
-        )
-
-        # test case 2
-        test_space(
-            gym_space=env_single.observation_space,
-            expected_size=5,
-            expected_min=-float("inf"),
-            expected_max=float("inf"),
-        )
-
-        # test case 3
-        test_space(
-            gym_space=env_single.action_space,
-            expected_size=1,
-            expected_min=-1,
-            expected_max=1,
-        )
-
-        # test case 4
-        self.assertTrue(
-            test_observed(
-                env_class=AVImitationEnv,
-                sim_params=self.sim_params,
-                network=self.network_closed,
-                env_params=env_params,
-                expected_observed=['human_0_0', 'human_0_20']
-            )
-        )
-
-    def test_closed_env(self):
-        """Validate the functionality of the AVClosedImitationEnv class.
-
-        This tests checks for the following cases:
-
-        1. that additional_env_params cause an Exception to be raised if not
-           properly passed
-        2. that the number of vehicles is properly modified in between resets
-        """
-        env_params = deepcopy(self.env_params_closed)
-        env_params.additional_params["expert_model"] = (IDMController, {
-            "a": 0.3,
-            "b": 2.0,
-        })
-
-        # test case 1
-        self.assertTrue(
-            test_additional_params(
-                env_class=AVClosedImitationEnv,
-                sim_params=self.sim_params,
-                network=self.network_closed,
-                additional_params={
-                    "max_accel": 3,
-                    "stopping_penalty": True,
-                    "acceleration_penalty": True,
-                    "use_follower_stopper": True,
-                    "obs_frames": 5,
-                    "ring_length": [220, 270],
-                    "expert_model": (IDMController, {
-                        "a": 0.3,
-                        "b": 2.0,
-                    }),
-                },
-            )
-        )
-
-        # set a random seed to ensure the network lengths are always the same
-        # during testing
-        set_seed(1)
-
-        # test case 2
-        env = AVClosedImitationEnv(
-            env_params=env_params,
-            sim_params=self.sim_params,
-            network=self.network_closed
-        )
-
-        # reset the network several times and check its number of vehicles
-        self.assertEqual(env.k.network.length(), 260.4)
-        env.reset()
-        self.assertEqual(env.k.network.length(), 228.4)
-        env.reset()
-        self.assertEqual(env.k.network.length(), 268.4)
-
-    def test_open_env(self):
-        """Validate the functionality of the AVOpenImitationEnv class.
-
-        This tests checks for the following cases:
-
-        1. that additional_env_params cause an Exception to be raised if not
-           properly passed
-        2. that the inflow rate is properly modified in between resets
-        3. the the query_expert method returns the expected values
-        """
-        env_params = deepcopy(self.env_params_open)
-        env_params.additional_params["expert_model"] = (IDMController, {
-            "a": 0.3,
-            "b": 2.0,
-        })
-
-        # test case 1
-        self.assertTrue(
-            test_additional_params(
-                env_class=AVOpenImitationEnv,
-                sim_params=self.sim_params,
-                network=self.network_open,
-                additional_params={
-                    "max_accel": 3,
-                    "stopping_penalty": True,
-                    "acceleration_penalty": True,
-                    "use_follower_stopper": True,
-                    "inflows": [1000, 2000],
-                    "rl_penetration": 0.1,
-                    "obs_frames": 5,
-                    "num_rl": 5,
-                    "control_range": [500, 700],
-                    "expert_model": (IDMController, {
-                        "a": 0.3,
-                        "b": 2.0,
-                    }),
-                    "warmup_path": None,
-                },
-            )
-        )
-
-        # set a random seed to ensure the network lengths are always the same
-        # during testing
-        random.seed(1)
-
-        # test case 2
-        env = AVOpenEnv(
-            env_params=self.env_params_open,
-            sim_params=self.sim_params,
-            network=self.network_open
-        )
-
-        # reset the network several times and check its inflow rate
-        inflows = env.net_params.inflows.get()
-        for inflow_i in inflows:
-            veh_type = inflow_i["vtype"]
-            expected_rate = 2114 if veh_type == "human" else 100
-            self.assertAlmostEqual(inflow_i["vehsPerHour"], expected_rate)
-
-        env.reset()
-        inflows = env.net_params.inflows.get()
-        for inflow_i in inflows:
-            veh_type = inflow_i["vtype"]
-            expected_rate = 1023.3 if veh_type == "human" else 113.7
-            self.assertAlmostEqual(inflow_i["vehsPerHour"], expected_rate)
-
-        env.reset()
-        inflows = env.net_params.inflows.get()
-        for inflow_i in inflows:
-            veh_type = inflow_i["vtype"]
-            expected_rate = 1680.3 if veh_type == "human" else 186.7
-            self.assertAlmostEqual(inflow_i["vehsPerHour"], expected_rate)
-
-        # test case 3
-        env = AVOpenImitationEnv(
-            sim_params=self.sim_params,
-            network=self.network_open,
-            env_params=env_params,
-        )
-        env.reset()
-
-        # Just make sure it runs without failing.
-        env.query_expert(None)
-
-
->>>>>>> a7da581d
 class TestPoint2D(unittest.TestCase):
     """Test the functionality of features in envs/point2d.py."""
 
