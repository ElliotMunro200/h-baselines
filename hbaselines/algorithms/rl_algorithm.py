"""Script algorithm contain the base RL algorithm class.

Supported algorithms through this class:

* Twin Delayed Deep Deterministic Policy Gradient (TD3): see
  https://arxiv.org/pdf/1802.09477.pdf
* Soft Actor Critic (SAC): see https://arxiv.org/pdf/1801.01290.pdf
* Proximal Policy Optimization (PPO): see https://arxiv.org/pdf/1707.06347.pdf
* Trust Region Policy Optimization (TRPO): see
  https://arxiv.org/abs/1502.05477.pdf

This algorithm class also contains modifications to support contextual
environments as well as multi-agent and hierarchical policies.
"""
import ray
import os
import time
import csv
import random
import numpy as np
import tensorflow as tf
import math
from collections import deque
from copy import deepcopy

from hbaselines.algorithms.utils import is_td3_policy
from hbaselines.algorithms.utils import is_sac_policy
from hbaselines.algorithms.utils import is_ppo_policy
from hbaselines.algorithms.utils import is_trpo_policy
from hbaselines.algorithms.utils import is_feedforward_policy
from hbaselines.algorithms.utils import is_goal_conditioned_policy
from hbaselines.algorithms.utils import is_multiagent_policy
from hbaselines.algorithms.utils import get_obs
from hbaselines.utils.tf_util import make_session
from hbaselines.utils.misc import ensure_dir
from hbaselines.utils.misc import recursive_update
from hbaselines.utils.env_util import create_env


# =========================================================================== #
#                          Policy parameters for TD3                          #
# =========================================================================== #

TD3_PARAMS = dict(
    # the max number of transitions to store
    buffer_size=200000,
    # the size of the batch for learning the policy
    batch_size=128,
    # the actor learning rate
    actor_lr=3e-4,
    # the critic learning rate
    critic_lr=3e-4,
    # the soft update coefficient (keep old values, between 0 and 1)
    tau=0.005,
    # the discount rate
    gamma=0.99,
    # specifies whether to use the huber distance function as the loss for the
    # critic. If set to False, the mean-squared error metric is used instead
    use_huber=False,
    # scaling term to the range of the action space, that is subsequently used
    # as the standard deviation of Gaussian noise added to the action if
    # `apply_noise` is set to True in `get_action`
    noise=0.1,
    # standard deviation term to the noise from the output of the target actor
    # policy. See TD3 paper for more.
    target_policy_noise=0.2,
    # clipping term for the noise injected in the target actor policy
    target_noise_clip=0.5,
)


# =========================================================================== #
#                          Policy parameters for SAC                          #
# =========================================================================== #

SAC_PARAMS = dict(
    # the max number of transitions to store
    buffer_size=200000,
    # the size of the batch for learning the policy
    batch_size=128,
    # the actor learning rate
    actor_lr=3e-4,
    # the critic learning rate
    critic_lr=3e-4,
    # the soft update coefficient (keep old values, between 0 and 1)
    tau=0.005,
    # the discount rate
    gamma=0.99,
    # specifies whether to use the huber distance function as the loss for the
    # critic. If set to False, the mean-squared error metric is used instead
    use_huber=False,
    # target entropy used when learning the entropy coefficient. If set to
    # None, a heuristic value is used.
    target_entropy=None,
)


# =========================================================================== #
#                          Policy parameters for PPO                          #
# =========================================================================== #

PPO_PARAMS = dict(
    # the learning rate
    learning_rate=3e-4,
    # number of training minibatches per update
    n_minibatches=10,
    # number of training epochs per update procedure
    n_opt_epochs=10,
    # the discount factor
    gamma=0.99,
    # factor for trade-off of bias vs variance for Generalized Advantage
    # Estimator
    lam=0.95,
    # entropy coefficient for the loss calculation
    ent_coef=0.01,
    # value function coefficient for the loss calculation
    vf_coef=0.5,
    # the maximum value for the gradient clipping
    max_grad_norm=0.5,
    # clipping parameter, it can be a function
    cliprange=0.2,
    # clipping parameter for the value function, it can be a function. This is
    # a parameter specific to the OpenAI implementation. If None is passed
    # (default), then `cliprange` (that is used for the policy) will be used.
    # IMPORTANT: this clipping depends on the reward scaling. To deactivate
    # value function clipping (and recover the original PPO implementation),
    # you have to pass a negative value (e.g. -1).
    cliprange_vf=None,
)


# =========================================================================== #
#                         Policy parameters for TRPO                          #
# =========================================================================== #

TRPO_PARAMS = dict(
    # the discount factor
    gamma=0.99,
    # factor for trade-off of bias vs variance for Generalized Advantage
    # Estimator
    lam=0.95,
    # entropy coefficient for the loss calculation
    ent_coef=0.0,
<<<<<<< HEAD
    # TODO
    cg_iters=10,
    # TODO
    vf_iters=3,
    # TODO
    vf_stepsize=3e-4,
    # TODO
    cg_damping=1e-2,
    # TODO
=======
    # the number of iterations for the conjugate gradient calculation
    cg_iters=10,
    # the value function’s number iterations for learning
    vf_iters=3,
    # the value function stepsize
    vf_stepsize=3e-4,
    # the compute gradient dampening factor
    cg_damping=1e-2,
    # the Kullback-Leibler loss threshold
>>>>>>> 83952ade
    max_kl=0.01,
)


# =========================================================================== #
#                   Policy parameters for FeedForwardPolicy                   #
# =========================================================================== #

FEEDFORWARD_PARAMS = dict(
    # L2 regularization penalty. This is applied to the policy network.
    l2_penalty=0,
    # dictionary of model-specific parameters
    model_params=dict(
        # the type of model to use. Must be one of {"fcnet", "conv"}.
        model_type="fcnet",
        # the size of the neural network for the policy
        layers=[256, 256],
        # enable layer normalisation
        layer_norm=False,
        # enable batch normalisation
        batch_norm=False,
        # enable dropout
        dropout=False,
        # the activation function to use in the neural network
        act_fun=tf.nn.relu,

        # --------------- Model parameters for "conv" models. --------------- #

        # channels of the proprioceptive state to be ignored
        ignore_flat_channels=[],
        # observation includes an image but should it be ignored
        ignore_image=False,
        # the height of the image in the observation
        image_height=32,
        # the width of the image in the observation
        image_width=32,
        # the number of channels of the image in the observation
        image_channels=3,
        # the channels of the neural network conv layers for the policy
        filters=[16, 16, 16],
        # the kernel size of the neural network conv layers for the policy
        kernel_sizes=[5, 5, 5],
        # the kernel size of the neural network conv layers for the policy
        strides=[2, 2, 2],
    )
)


# =========================================================================== #
#                 Policy parameters for GoalConditionedPolicy                 #
# =========================================================================== #

GOAL_CONDITIONED_PARAMS = recursive_update(FEEDFORWARD_PARAMS.copy(), dict(
    # number of levels within the hierarchy. Must be greater than 1. Two levels
    # correspond to a Manager/Worker paradigm.
    num_levels=2,
    # meta-policy action period
    meta_period=10,
    # the reward function to be used by lower-level policies. See the base
    # goal-conditioned policy for a description.
    intrinsic_reward_type="negative_distance",
    # the value that the intrinsic reward should be scaled by
    intrinsic_reward_scale=1.,
    # specifies whether the goal issued by the higher-level policies is meant
    # to be a relative or absolute goal, i.e. specific state or change in state
    relative_goals=False,
    # whether to use off-policy corrections during the update procedure. See:
    # https://arxiv.org/abs/1805.08296
    off_policy_corrections=False,
    # whether to include hindsight action and goal transitions in the replay
    # buffer. See: https://arxiv.org/abs/1712.00948
    hindsight=False,
    # rate at which the original (non-hindsight) sample is stored in the
    # replay buffer as well. Used only if `hindsight` is set to True.
    subgoal_testing_rate=0.3,
    # whether to use the cooperative gradient update procedure for the
    # higher-level policies. See: https://arxiv.org/abs/1912.02368v1
    cooperative_gradients=False,
    # weights for the gradients of the loss of the lower-level policies with
    # respect to the parameters of the higher-level policies. Only used if
    # `cooperative_gradients` is set to True.
    cg_weights=0.0005,
    # the desired lower-level expected returns. If set to None, a fixed
    # Lagrangian specified by cg_weights is used instead. Only used if
    # `cooperative_gradients` is set to True.
    cg_delta=None,
    # specifies whether you are pre-training the lower-level policies. Actions
    # by the high-level policy are randomly sampled from its action space.
    pretrain_worker=False,
    # path to the pre-trained worker policy checkpoints
    pretrain_path=None,
    # the checkpoint number to use within the worker policy path. If set to
    # None, the most recent checkpoint is used.
    pretrain_ckpt=None,
))


# =========================================================================== #
#                   Policy parameters for MultiAgentPolicy                    #
# =========================================================================== #

MULTIAGENT_PARAMS = recursive_update(FEEDFORWARD_PARAMS.copy(), dict(
    # whether to use a shared policy for all agents
    shared=False,
    # whether to use an algorithm-specific variant of the MADDPG algorithm
    maddpg=False,
    # the expected number of agents in the environment. Only relevant if using
    # shared policies with MADDPG or goal-conditioned hierarchies.
    n_agents=1,
))


class RLAlgorithm(object):
    """RL algorithm class.

    Supports the training of TD3, SAC, and PPO policies.

    Attributes
    ----------
    policy : type [ hbaselines.base_policies.Policy ]
        the policy model to use
    env_name : str
        name of the environment. Affects the action bounds of the higher-level
        policies
    sampler : list of hbaselines.utils.sampler.Sampler
        the training environment sampler object. One environment is provided
        for each CPU
    eval_env : gym.Env or list of gym.Env
        the environment(s) to evaluate from
    total_steps : int
        the total number of samples to train on
    nb_train_steps : int
        the number of training steps
    nb_rollout_steps : int
        the number of rollout steps
    nb_eval_episodes : int
        the number of evaluation episodes
    actor_update_freq : int
        number of training steps per actor policy update step. The critic
        policy is updated every training step.
    meta_update_freq : int
        number of training steps per meta policy update step. The actor policy
        of the meta-policy is further updated at the frequency provided by the
        actor_update_freq variable. Note that this value is only relevant when
        using the GoalConditionedPolicy policy.
    reward_scale : float
        the value the reward should be scaled by
    render : bool
        enable rendering of the training environment
    render_eval : bool
        enable rendering of the evaluation environment
    eval_deterministic : bool
        if set to True, the policy provides deterministic actions to the
        evaluation environment. Otherwise, stochastic or noisy actions are
        returned.
    save_replay_buffer : bool
        whether to save the data from the replay buffer, at the frequency that
        the model is saved. Only the most recent replay buffer is stored.
    num_envs : int
        number of environments used to run simulations in parallel. Each
        environment is run on a separate CPUS and uses the same policy as the
        rest. Must be less than or equal to nb_rollout_steps.
    verbose : int
        the verbosity level: 0 none, 1 training information, 2 tensorflow debug
    ac_space : gym.spaces.*
        the action space of the training environment
    ob_space : gym.spaces.*
        the observation space of the training environment
    co_space : gym.spaces.*
        the context space of the training environment (i.e. the same of the
        desired environmental goal)
    policy_kwargs : dict
        policy-specific hyperparameters
    horizon : int
        time horizon, which is used to check if an environment terminated early
        and used to compute the done mask as per TD3 implementation (see
        appendix A of their paper). If the horizon cannot be found, it is
        assumed to be 500 (default value for most gym environments).
    graph : tf.Graph
        the current tensorflow graph
    policy_tf : hbaselines.base_policies.Policy
        the policy object
    sess : tf.compat.v1.Session
        the current tensorflow session
    summary : tf.Summary
        tensorboard summary object
    obs : list of array_like or list of dict < str, array_like >
        the most recent training observation. If you are using a multi-agent
        environment, this will be a dictionary of observations for each agent,
        indexed by the agent ID. One element for each environment.
    all_obs : list of array_like or list of None
        additional information, used by MADDPG variants of the multi-agent
        policy to pass full-state information. One element for each environment
    episode_step : list of int
        the number of steps since the most recent rollout began. One for each
        environment.
    episodes : int
        the total number of rollouts performed since training began
    steps : int
        the total number of steps that have been executed since training began
    epoch_episode_rewards : list of float
        a list of cumulative rollout rewards from the most recent training
        iterations
    epoch_episode_steps : list of int
        a list of rollout lengths from the most recent training iterations
    epoch_episodes : int
        the total number of rollouts performed since the most recent training
        iteration began
    epoch : int
        the total number of training iterations
    episode_rew_history : list of float
        the cumulative return from the last 100 training episodes
    episode_reward : list of float
        the cumulative reward since the most reward began. One for each
        environment.
    saver : tf.compat.v1.train.Saver
        tensorflow saver object
    trainable_vars : list of str
        the trainable variables
    rew_ph : tf.compat.v1.placeholder
        a placeholder for the average training return for the last epoch. Used
        for logging purposes.
    rew_history_ph : tf.compat.v1.placeholder
        a placeholder for the average training return for the last 100
        episodes. Used for logging purposes.
    eval_rew_ph : tf.compat.v1.placeholder
        placeholder for the average evaluation return from the last time
        evaluations occurred. Used for logging purposes.
    eval_success_ph : tf.compat.v1.placeholder
        placeholder for the average evaluation success rate from the last time
        evaluations occurred. Used for logging purposes.
    """

    def __init__(self,
                 policy,
                 env,
                 total_steps,
                 eval_env=None,
                 nb_train_steps=1,
                 nb_rollout_steps=1,
                 nb_eval_episodes=50,
                 actor_update_freq=2,
                 meta_update_freq=10,
                 reward_scale=1.,
                 render=False,
                 render_eval=False,
                 eval_deterministic=True,
                 save_replay_buffer=False,
                 num_envs=1,
                 verbose=0,
                 policy_kwargs=None,
                 _init_setup_model=True):
        """Instantiate the algorithm object.

        Parameters
        ----------
        policy : type [ hbaselines.base_policies.Policy ]
            the policy model to use
        env : gym.Env or str
            the environment to learn from (if registered in Gym, can be str)
        total_steps : int
            the total number of samples to train on
        eval_env : gym.Env or str
            the environment to evaluate from (if registered in Gym, can be str)
        nb_train_steps : int
            the number of training steps
        nb_rollout_steps : int
            the number of rollout steps
        nb_eval_episodes : int
            the number of evaluation episodes
        actor_update_freq : int
            number of training steps per actor policy update step. The critic
            policy is updated every training step.
        meta_update_freq : int
            number of training steps per meta policy update step. The actor
            policy of the meta-policy is further updated at the frequency
            provided by the actor_update_freq variable. Note that this value is
            only relevant when using the GoalConditionedPolicy policy.
        reward_scale : float
            the value the reward should be scaled by
        render : bool
            enable rendering of the training environment
        render_eval : bool
            enable rendering of the evaluation environment
        eval_deterministic : bool
            if set to True, the policy provides deterministic actions to the
            evaluation environment. Otherwise, stochastic or noisy actions are
            returned.
        save_replay_buffer : bool
            whether to save the data from the replay buffer, at the frequency
            that the model is saved. Only the most recent replay buffer is
            stored.
        num_envs : int
            number of environments used to run simulations in parallel. Each
            environment is run on a separate CPUS and uses the same policy as
            the rest. Must be less than or equal to nb_rollout_steps.
        verbose : int
            the verbosity level: 0 none, 1 training information, 2 tensorflow
            debug
        policy_kwargs : dict
            policy-specific hyperparameters
        _init_setup_model : bool
            Whether or not to build the network at the creation of the instance

        Raises
        ------
        AssertionError
            if num_envs > nb_rollout_steps
        """
        shared = False if policy_kwargs is None else \
            policy_kwargs.get("shared", False)
        maddpg = False if policy_kwargs is None else \
            policy_kwargs.get("maddpg", False)

        # Run assertions.
        assert num_envs <= nb_rollout_steps, \
            "num_envs must be less than or equal to nb_rollout_steps"

        # Include warnings if using PPO or TRPO.
        if is_ppo_policy(policy) or is_trpo_policy(policy):
            if actor_update_freq is not None:
                print("WARNING: actor_update_freq is not utilized when running"
                      " PPO/TRPO. Ignoring.")
            if meta_update_freq is not None:
                print("WARNING: meta_update_freq is not utilized when running"
                      " PPO/TRPO. Ignoring.")
            if nb_train_steps is not None:
                print("WARNING: nb_train_steps is not utilized when running"
                      " PPO/TRPO. Ignoring.")

        # Check for the number of levels in the network, for visualization
        # purposes.
        if is_goal_conditioned_policy(policy):
            num_levels = GOAL_CONDITIONED_PARAMS["num_levels"] \
                if policy_kwargs is None \
                else policy_kwargs.get("num_levels",
                                       GOAL_CONDITIONED_PARAMS["num_levels"])
        else:
            num_levels = 1

        # Instantiate the ray instance.
        if num_envs > 1:
            ray.init(num_cpus=num_envs+1, ignore_reinit_error=True)

        self.policy = policy
        self.env_name = deepcopy(env) if isinstance(env, str) \
            else env.__str__()
        self.eval_env, _ = create_env(
            eval_env, render_eval, num_levels, shared, maddpg, evaluate=True)
        self.total_steps = total_steps
        self.nb_train_steps = nb_train_steps
        self.nb_rollout_steps = nb_rollout_steps
        self.nb_eval_episodes = nb_eval_episodes
        self.actor_update_freq = actor_update_freq
        self.meta_update_freq = meta_update_freq
        self.reward_scale = reward_scale
        self.render = render
        self.render_eval = render_eval
        self.eval_deterministic = eval_deterministic
        self.save_replay_buffer = save_replay_buffer
        self.num_envs = num_envs
        self.verbose = verbose
        self.policy_kwargs = {'verbose': verbose, 'num_envs': num_envs}

        # Create the environment and collect the initial observations.
        self.sampler, self.obs, self.all_obs = self.setup_sampler(
            env, render, shared, maddpg)

        # Collect the spaces of the environments.
        self.ac_space, self.ob_space, self.co_space, all_ob_space = \
            self.get_spaces()

        # Add the default policy kwargs to the policy_kwargs term.
        if is_feedforward_policy(policy):
            self.policy_kwargs.update(FEEDFORWARD_PARAMS.copy())

        if is_goal_conditioned_policy(policy):
            self.policy_kwargs.update(GOAL_CONDITIONED_PARAMS.copy())
            self.policy_kwargs['env_name'] = self.env_name.__str__()
            self.policy_kwargs['total_steps'] = total_steps

        if is_multiagent_policy(policy):
            self.policy_kwargs.update(MULTIAGENT_PARAMS.copy())
            self.policy_kwargs["all_ob_space"] = all_ob_space

        if is_td3_policy(policy):
            self.policy_kwargs.update(TD3_PARAMS.copy())
        elif is_sac_policy(policy):
            self.policy_kwargs.update(SAC_PARAMS.copy())
        elif is_ppo_policy(policy):
            self.policy_kwargs.update(PPO_PARAMS.copy())
        elif is_trpo_policy(policy):
            self.policy_kwargs.update(TRPO_PARAMS.copy())

        self.policy_kwargs = recursive_update(
            self.policy_kwargs, policy_kwargs or {})

        # Compute the time horizon, which is used to check if an environment
        # terminated early and used to compute the done mask for TD3.
        if self.num_envs > 1:
            self.horizon = ray.get(self.sampler[0].horizon.remote())
        else:
            self.horizon = self.sampler[0].horizon()

        # init
        self.graph = None
        self.policy_tf = None
        self.sess = None
        self.summary = None
        self.episode_step = [0 for _ in range(num_envs)]
        self.episodes = 0
        self.steps = 0
        self.epoch_episode_steps = []
        self.epoch_episode_rewards = []
        self.epoch_episodes = 0
        self.epoch = 0
        self.episode_rew_history = deque(maxlen=100)
        self.episode_reward = [0 for _ in range(num_envs)]
        self.info_at_done = {}
        self.info_ph = {}
        self.rew_ph = None
        self.rew_history_ph = None
        self.eval_rew_ph = None
        self.eval_success_ph = None
        self.saver = None

        # Create the model variables and operations.
        if _init_setup_model:
            self.trainable_vars = self.setup_model()

    def setup_sampler(self, env, render, shared, maddpg):
        """Create the environment and collect the initial observations.

        Parameters
        ----------
        env : str
            the name of the environment
        render : bool
            whether to render the environment
        shared : bool
            specifies whether agents in an environment are meant to share
            policies. This is solely used by multi-agent Flow environments.
        maddpg : bool
            whether to use an environment variant that is compatible with the
            MADDPG algorithm

        Returns
        -------
        list of Sampler or list of RaySampler
            the sampler objects
        list of array_like or list of dict < str, array_like >
            the initial observation. If the environment is multi-agent, this
            will be a dictionary of observations for each agent, indexed by the
            agent ID. One element for each environment.
        list of array_like or list of None
            additional information, used by MADDPG variants of the multi-agent
            policy to pass full-state information. One element for each
            environment
        """
        if self.num_envs > 1:
            from hbaselines.utils.sampler import RaySampler
            sampler = [
                RaySampler.remote(
                    env_name=env,
                    render=render,
                    shared=shared,
                    maddpg=maddpg,
                    env_num=env_num,
                    evaluate=False,
                )
                for env_num in range(self.num_envs)
            ]
            ob = ray.get([s.get_init_obs.remote() for s in sampler])
        else:
            from hbaselines.utils.sampler import Sampler
            sampler = [
                Sampler(
                    env_name=env,
                    render=render,
                    shared=shared,
                    maddpg=maddpg,
                    env_num=0,
                    evaluate=False,
                )
            ]
            ob = [s.get_init_obs() for s in sampler]

        # Separate the observation and full-state observation.
        obs = [get_obs(o)[0] for o in ob]
        all_obs = [get_obs(o)[1] for o in ob]

        return sampler, obs, all_obs

    def get_spaces(self):
        """Collect the spaces of the environments.

        Returns
        -------
        gym.spaces.*
            the action space of the training environment
        gym.spaces.*
            the observation space of the training environment
        gym.spaces.* or None
            the context space of the training environment (i.e. the same of the
            desired environmental goal)
        gym.spaces.* or None
            the full-state observation space of the training environment
        """
        sampler = self.sampler[0]

        if self.num_envs > 1:
            ac_space = ray.get(sampler.action_space.remote())
            ob_space = ray.get(sampler.observation_space.remote())
            co_space = ray.get(sampler.context_space.remote())
            all_ob_space = ray.get(sampler.all_observation_space.remote())
        else:
            ac_space = sampler.action_space()
            ob_space = sampler.observation_space()
            co_space = sampler.context_space()
            all_ob_space = sampler.all_observation_space()

        return ac_space, ob_space, co_space, all_ob_space

    def setup_model(self):
        """Create the graph, session, policy, and summary objects."""
        self.graph = tf.Graph()
        with self.graph.as_default():
            # Create the tensorflow session.
            self.sess = make_session(num_cpu=3, graph=self.graph)

            # Create the policy.
            self.policy_tf = self.policy(
                self.sess,
                self.ob_space,
                self.ac_space,
                self.co_space,
                **self.policy_kwargs
            )

            # for tensorboard logging
            with tf.compat.v1.variable_scope("Train"):
                self.rew_ph = tf.compat.v1.placeholder(tf.float32)
                self.rew_history_ph = tf.compat.v1.placeholder(tf.float32)

            # Add tensorboard scalars for the return, return history, and
            # success rate.
            tf.compat.v1.summary.scalar("Train/return", self.rew_ph)
            tf.compat.v1.summary.scalar("Train/return_history",
                                        self.rew_history_ph)

            # Initialize the model parameters and optimizers.
            with self.sess.as_default():
                self.sess.run(tf.compat.v1.global_variables_initializer())
                self.policy_tf.initialize()

            return tf.compat.v1.get_collection(
                tf.compat.v1.GraphKeys.TRAINABLE_VARIABLES)

    def _policy(self,
                obs,
                context,
                apply_noise=True,
                random_actions=False,
                env_num=0):
        """Get the actions from a given observation.

        Parameters
        ----------
        obs : array_like
            the observation
        context : array_like or None
            the contextual term. Set to None if no context is provided by the
            environment.
        apply_noise : bool
            enable the noise
        random_actions : bool
            if set to True, actions are sampled randomly from the action space
            instead of being computed by the policy. This is used for
            exploration purposes.
        env_num : int
            the environment number. Used to handle situations when multiple
            parallel environments are being used.

        Returns
        -------
        list of float
            the action value
        """
        # Reshape the observation to match the input structure of the policy.
        if isinstance(obs, dict):
            # In multi-agent environments, observations come in dict form
            for key in obs.keys():
                # Shared policies with have one observation space, while
                # independent policies have a different observation space based
                # on their agent ID.
                if isinstance(self.ob_space, dict):
                    ob_shape = self.ob_space[key].shape
                else:
                    ob_shape = self.ob_space.shape
                obs[key] = np.array(obs[key]).reshape((-1,) + ob_shape)
        else:
            obs = np.array(obs).reshape((-1,) + self.ob_space.shape)

        action = self.policy_tf.get_action(
            obs, context,
            apply_noise=apply_noise,
            random_actions=random_actions,
            env_num=env_num,
        )

        # Flatten the actions. Dictionaries correspond to multi-agent policies.
        if isinstance(action, dict):
            action = {key: action[key].flatten() for key in action.keys()}
        else:
            action = action.flatten()

        return action

    def _store_transition(self,
                          obs0,
                          context0,
                          action,
                          reward,
                          obs1,
                          context1,
                          terminal1,
                          is_final_step,
                          env_num=0,
                          evaluate=False,
                          **kwargs):
        """Store a transition in the replay buffer.

        Parameters
        ----------
        obs0 : array_like
            the last observation
        action : array_like
            the action
        reward : float
            the reward
        obs1 : array_like
            the current observation
        terminal1 : bool
            is the episode done
        is_final_step : bool
            whether the time horizon was met in the step corresponding to the
            current sample. This is used by the TD3 algorithm to augment the
            done mask.
        env_num : int
            the environment number. Used to handle situations when multiple
            parallel environments are being used.
        evaluate : bool
            whether the sample is being provided by the evaluation environment.
            If so, the data is not stored in the replay buffer.
        kwargs : dict
            additional parameters, containing the current and next-step full
            observations for policies using MADDPG
        """
        # Scale the rewards by the provided term. Rewards are dictionaries when
        # training independent multi-agent policies.
        if isinstance(reward, dict):
            reward = {k: self.reward_scale * reward[k] for k in reward.keys()}
        else:
            reward *= self.reward_scale

        self.policy_tf.store_transition(
            obs0=obs0,
            context0=context0,
            action=action,
            reward=reward,
            obs1=obs1,
            context1=context1,
            done=terminal1,
            is_final_step=is_final_step,
            env_num=env_num,
            evaluate=evaluate,
            **(kwargs if self.policy_kwargs.get("maddpg", False) else {}),
        )

    def learn(self,
              log_dir=None,
              seed=None,
              log_interval=2000,
              eval_interval=50000,
              save_interval=10000,
              initial_exploration_steps=10000):
        """Perform the complete training operation.

        Parameters
        ----------
        log_dir : str
            the directory where the training and evaluation statistics, as well
            as the tensorboard log, should be stored
        seed : int or None
            the initial seed for training, if None: keep current seed
        log_interval : int
            the number of training steps before logging training results
        eval_interval : int
            number of simulation steps in the training environment before an
            evaluation is performed
        save_interval : int
            number of simulation steps in the training environment before the
            model is saved
        initial_exploration_steps : int
            number of timesteps that the policy is run before training to
            initialize the replay buffer with samples
        """
        # Include warnings if using PPO or TRPO.
        if is_ppo_policy(self.policy) or is_trpo_policy(self.policy):
            if log_interval is not None:
                print("WARNING: log_interval for PPO/TRPO policies set to "
                      "after every training iteration.")
            log_interval = self.nb_rollout_steps

            if initial_exploration_steps > 0:
                print("WARNING: initial_exploration_steps set to 0 for "
                      "PPO/TRPO policies.")
                initial_exploration_steps = 0

        # Create a saver object.
        self.saver = tf.compat.v1.train.Saver(
            self.trainable_vars,
            max_to_keep=self.total_steps // save_interval)

        # Make sure that the log directory exists, and if not, make it.
        ensure_dir(log_dir)
        ensure_dir(os.path.join(log_dir, "checkpoints"))

        # Create a tensorboard object for logging.
        save_path = os.path.join(log_dir, "tb_log")
        writer = tf.compat.v1.summary.FileWriter(save_path)

        # file path for training and evaluation results
        train_filepath = os.path.join(log_dir, "train.csv")
        eval_filepath = os.path.join(log_dir, "eval.csv")

        # Setup the seed value.
        random.seed(seed)
        np.random.seed(seed)
        tf.compat.v1.set_random_seed(seed)

        if self.verbose >= 2:
            print('Using agent with the following configuration:')
            print(str(self.__dict__.items()))

        eval_steps_incr = 0
        save_steps_incr = 0
        start_time = time.time()

        with self.sess.as_default(), self.graph.as_default():
            # Collect preliminary random samples.
            if initial_exploration_steps > 0:
                print("Collecting initial exploration samples...")
                self._collect_samples(run_steps=initial_exploration_steps,
                                      random_actions=True)
                print("Done!")

            # Reset total statistics variables.
            self.episodes = 0
            self.steps = 0
            self.episode_rew_history = deque(maxlen=100)
            self.info_at_done = {}

            while True:
                # Reset epoch-specific variables.
                self.epoch_episodes = 0
                self.epoch_episode_steps = []
                self.epoch_episode_rewards = []

                for _ in range(round(log_interval / self.nb_rollout_steps)):
                    # If the requirement number of time steps has been met,
                    # terminate training.
                    if self.steps >= self.total_steps:
                        return

                    # Perform rollouts.
                    self._collect_samples()

                    # Train.
                    self._train()

                # Log statistics.
                self._log_training(train_filepath, start_time)

                # Evaluate.
                if self.eval_env is not None and \
                        (self.steps - eval_steps_incr) >= eval_interval:
                    eval_steps_incr += eval_interval

                    # Run the evaluation operations over the evaluation env(s).
                    # Note that multiple evaluation envs can be provided.
                    if isinstance(self.eval_env, list):
                        eval_rewards = []
                        eval_successes = []
                        eval_info = []
                        for env in self.eval_env:
                            rew, suc, inf = self._evaluate(env)
                            eval_rewards.append(rew)
                            eval_successes.append(suc)
                            eval_info.append(inf)
                    else:
                        eval_rewards, eval_successes, eval_info = \
                            self._evaluate(self.eval_env)

                    # Log the evaluation statistics.
                    self._log_eval(eval_filepath, start_time, eval_rewards,
                                   eval_successes, eval_info)

                # Run and store summary.
                if writer is not None:
                    # Add the info keys to the summary in the first epoch.
                    if self.epoch == 0:
                        # Add the info_dict various to tensorboard as well.
                        with tf.compat.v1.variable_scope("info_at_done"):
                            for key in self.info_at_done.keys():
                                self.info_ph[key] = tf.compat.v1.placeholder(
                                    tf.float32, name="{}".format(key))
                                tf.compat.v1.summary.scalar(
                                    "{}".format(key), self.info_ph[key])

                        # Create the tensorboard summary.
                        self.summary = tf.compat.v1.summary.merge_all()

                    td_map = self.policy_tf.get_td_map()

                    # Check if td_map is empty.
                    if not td_map:
                        break

                    td_map.update({
                        self.rew_ph: np.mean(self.epoch_episode_rewards),
                        self.rew_history_ph: np.mean(self.episode_rew_history),
                    })
                    td_map.update({
                        self.info_ph[key]: np.mean(self.info_at_done[key])
                        for key in self.info_ph.keys()
                    })
                    summary = self.sess.run(self.summary, td_map)
                    writer.add_summary(summary, self.steps)

                # Save a checkpoint of the model.
                if (self.steps - save_steps_incr) >= save_interval:
                    save_steps_incr += save_interval
                    self.save(os.path.join(log_dir, "checkpoints/itr"))

                # Update the epoch count.
                self.epoch += 1

    def save(self, save_path):
        """Save the parameters of a tensorflow model.

        Parameters
        ----------
        save_path : str
            Prefix of filenames created for the checkpoint
        """
        self.saver.save(self.sess, save_path, global_step=self.steps)

        # Save data from the replay buffer.
        if self.save_replay_buffer:
            self.policy_tf.replay_buffer.save(
                save_path + "-{}.rb".format(self.steps))

    def load(self, load_path):
        """Load model parameters from a checkpoint.

        Parameters
        ----------
        load_path : str
            location of the checkpoint
        """
        self.saver.restore(self.sess, load_path)

        # Load pre-existing replay buffers.
        if self.save_replay_buffer:
            self.policy_tf.replay_buffer.load(load_path + ".rb")

    def _collect_samples(self, run_steps=None, random_actions=False):
        """Perform the sample collection operation over multiple steps.

        This method calls collect_sample for a multiple steps, and attempts to
        run the operation in parallel if multiple environments are available.

        Parameters
        ----------
        run_steps : int, optional
            number of steps to collect samples from. If not provided, the value
            defaults to `self.nb_rollout_steps`.
        random_actions : bool
            if set to True, actions are sampled randomly from the action space
            instead of being computed by the policy. This is used for
            exploration purposes.
        """
        # Loop through the sampling procedure the number of times it would
        # require to run through each environment in parallel until the number
        # of required steps have been collected.
        run_steps = run_steps or self.nb_rollout_steps
        n_itr = math.ceil(run_steps / self.num_envs)
        for itr in range(n_itr):
            n_steps = self.num_envs if itr < n_itr - 1 \
                else run_steps - (n_itr - 1) * self.num_envs

            # Collect the most recent contextual term from every environment.
            if self.num_envs > 1:
                context = [ray.get(self.sampler[env_num].get_context.remote())
                           for env_num in range(self.num_envs)]
            else:
                context = [self.sampler[0].get_context()]

            # Predict next action. Use random actions when initializing the
            # replay buffer.
            action = [self._policy(
                obs=self.obs[env_num],
                context=context[env_num],
                apply_noise=True,
                random_actions=random_actions,
                env_num=env_num,
            ) for env_num in range(n_steps)]

            # Update the environment.
            if self.num_envs > 1:
                ret = ray.get([
                    self.sampler[env_num].collect_sample.remote(
                        action=action[env_num])
                    for env_num in range(n_steps)
                ])
            else:
                ret = [self.sampler[0].collect_sample(action=action[0])]

            for ret_i in ret:
                num = ret_i["env_num"]
                context = ret_i["context"]
                action = ret_i["action"]
                reward = ret_i["reward"]
                obs = ret_i["obs"]
                done = ret_i["done"]
                all_obs = ret_i["all_obs"]
                info = ret_i["info"]
                reset = done["__all__"] if isinstance(done, dict) else done

                # Store a transition in the replay buffer.
                self._store_transition(
                    obs0=self.obs[num],
                    context0=context,
                    action=action,
                    reward=reward,
                    obs1=obs[0] if reset else obs,
                    context1=context,
                    terminal1=done,
                    is_final_step=(self.episode_step[num] >= self.horizon - 1),
                    all_obs0=self.all_obs[num],
                    all_obs1=all_obs[0] if reset else all_obs,
                    env_num=num,
                )

                # Book-keeping.
                self.steps += 1
                self.episode_step[num] += 1
                if isinstance(reward, dict):
                    self.episode_reward[num] += np.mean(
                        [reward[k] for k in reward.keys()])
                else:
                    self.episode_reward[num] += reward

                # Update the current observation.
                self.obs[num] = (obs[1] if reset else obs).copy()
                self.all_obs[num] = all_obs[1] if reset else all_obs

                # Handle episode done.
                if reset:
                    self.epoch_episode_rewards.append(self.episode_reward[num])
                    self.episode_rew_history.append(self.episode_reward[num])
                    self.epoch_episode_steps.append(self.episode_step[num])
                    self.episode_reward[num] = 0
                    self.episode_step[num] = 0
                    self.epoch_episodes += 1
                    self.episodes += 1

                    for key in info.keys():
                        # If the key is not available, add it.
                        if key not in self.info_at_done:
                            self.info_at_done[key] = deque(maxlen=100)

                        # Store the info value at the end of the rollout.
                        self.info_at_done[key].append(info[key])

    def _train(self):
        """Perform the training operation."""
        if is_td3_policy(self.policy) or is_sac_policy(self.policy):
            # Added to adjust the actor update frequency based on the rate at
            # which training occurs.
            train_itr = int(self.steps / self.nb_rollout_steps)
            num_levels = getattr(self.policy_tf, "num_levels", 2)

            if is_goal_conditioned_policy(self.policy):
                # specifies whether to update the meta actor and critic
                # policies based on the meta and actor update frequencies
                kwargs = {
                    "update_meta": [
                        train_itr % self.meta_update_freq ** i == 0
                        for i in range(1, num_levels)
                    ],
                    "update_meta_actor": [
                        train_itr % (self.meta_update_freq ** i *
                                     self.actor_update_freq) == 0
                        for i in range(1, num_levels)
                    ]
                }
            else:
                kwargs = {}

            # Specifies whether to update the actor policy, base on the actor
            # update frequency.
            update = train_itr % self.actor_update_freq == 0

            # Run a step of training from batch.
            for _ in range(self.nb_train_steps):
                self.policy_tf.update(update_actor=update, **kwargs)
        else:
            # for PPO policies
            self.policy_tf.update()

    def _evaluate(self, env):
        """Perform the evaluation operation.

        This method runs the evaluation environment for a number of episodes
        and returns the cumulative rewards and successes from each environment.

        Parameters
        ----------
        env : gym.Env
            the evaluation environment that the policy is meant to be tested on

        Returns
        -------
        list of float
            the list of cumulative rewards from every episode in the evaluation
            phase
        list of bool
            a list of boolean terms representing if each episode ended in
            success or not. If the list is empty, then the environment did not
            output successes or failures, and the success rate will be set to
            zero.
        dict
            additional information that is meant to be logged
        """
        num_steps = deepcopy(self.steps)
        eval_episode_rewards = []
        eval_episode_successes = []
        ret_info = {'initial': [], 'final': [], 'average': []}

        if self.verbose >= 1:
            for _ in range(3):
                print("-------------------")
            print("Running evaluation for {} episodes:".format(
                self.nb_eval_episodes))

        # Clear replay buffer-related memory in the policy to allow for the
        # meta-actions to properly updated.
        if is_goal_conditioned_policy(self.policy):
            self.policy_tf.clear_memory(0)

        for i in range(self.nb_eval_episodes):
            # Reset the environment.
            eval_obs = env.reset()
            eval_obs, eval_all_obs = get_obs(eval_obs)

            # Reset rollout-specific variables.
            eval_episode_reward = 0.
            eval_episode_step = 0

            rets = np.array([])
            while True:
                # Collect the contextual term. None if it is not passed.
                context = [env.current_context] \
                    if hasattr(env, "current_context") else None

                eval_action = self._policy(
                    obs=eval_obs,
                    context=context,
                    apply_noise=not self.eval_deterministic,
                    random_actions=False,
                    env_num=0,
                )

                # Update the environment.
                obs, eval_r, done, info = env.step(eval_action)
                obs, all_obs = get_obs(obs)

                if self.env_name == "HumanoidMaze":
                    eval_r = 0.72 * np.log(eval_r)

                # Visualize the current step.
                if self.render_eval:
                    self.eval_env.render()  # pragma: no cover

                # Add the distance to this list for logging purposes (applies
                # only to the Ant* environments).
                if hasattr(env, "current_context"):
                    context = getattr(env, "current_context")
                    reward_fn = getattr(env, "contextual_reward")
                    rets = np.append(rets, reward_fn(eval_obs, context, obs))
                    if self.env_name == "HumanoidMaze":
                        rets[-1] = 0.72 * np.log(rets[-1])

                # Get the contextual term.
                context0 = context1 = getattr(env, "current_context", None)

                # Store a transition in the replay buffer. This is just for the
                # purposes of calling features in the store_transition method
                # of the policy.
                self._store_transition(
                    obs0=eval_obs,
                    context0=context0,
                    action=eval_action,
                    reward=eval_r,
                    obs1=obs,
                    context1=context1,
                    terminal1=False,
                    is_final_step=False,
                    all_obs0=eval_all_obs,
                    all_obs1=all_obs,
                    evaluate=True,
                )

                # Update the previous step observation.
                eval_obs = obs.copy()
                eval_all_obs = all_obs

                # Increment the reward and step count.
                num_steps += 1
                eval_episode_reward += eval_r
                eval_episode_step += 1

                if done:
                    eval_episode_rewards.append(eval_episode_reward)
                    maybe_is_success = info.get('is_success')
                    if maybe_is_success is not None:
                        eval_episode_successes.append(float(maybe_is_success))

                    if self.verbose >= 1:
                        if rets.shape[0] > 0:
                            print("%d/%d: initial: %.3f, final: %.3f, average:"
                                  " %.3f, success: %d"
                                  % (i + 1, self.nb_eval_episodes, rets[0],
                                     rets[-1], float(rets.mean()),
                                     int(info.get('is_success'))))
                        else:
                            print("%d/%d" % (i + 1, self.nb_eval_episodes))

                    if hasattr(env, "current_context"):
                        ret_info['initial'].append(rets[0])
                        ret_info['final'].append(rets[-1])
                        ret_info['average'].append(float(rets.mean()))

                    # Exit the loop.
                    break

        if self.verbose >= 1:
            print("Done.")
            print("Average return: {}".format(np.mean(eval_episode_rewards)))
            if len(eval_episode_successes) > 0:
                print("Success rate: {}".format(
                    np.mean(eval_episode_successes)))
            for _ in range(3):
                print("-------------------")
            print("")

        # get the average of the reward information
        ret_info['initial'] = np.mean(ret_info['initial'])
        ret_info['final'] = np.mean(ret_info['final'])
        ret_info['average'] = np.mean(ret_info['average'])

        # Clear replay buffer-related memory in the policy once again so that
        # it does not affect the training procedure.
        if is_goal_conditioned_policy(self.policy):
            self.policy_tf.clear_memory(0)

        return eval_episode_rewards, eval_episode_successes, ret_info

    def _log_training(self, file_path, start_time):
        """Log training statistics.

        Parameters
        ----------
        file_path : str
            the list of cumulative rewards from every episode in the evaluation
            phase
        start_time : float
            the time when training began. This is used to print the total
            training time.
        """
        # Log statistics.
        duration = time.time() - start_time

        combined_stats = {
            # Rollout statistics.
            'rollout/episodes': self.epoch_episodes,
            'rollout/episode_steps': np.mean(self.epoch_episode_steps),
            'rollout/return': np.mean(self.epoch_episode_rewards),
            'rollout/return_history': np.mean(self.episode_rew_history),

            # Total statistics.
            'total/epochs': self.epoch + 1,
            'total/steps': self.steps,
            'total/duration': duration,
            'total/steps_per_second': self.steps / duration,
            'total/episodes': self.episodes,
        }

        # Information passed by the environment.
        combined_stats.update({
            'info_at_done/{}'.format(key): np.mean(self.info_at_done[key])
            for key in self.info_at_done.keys()
        })

        # Save combined_stats in a csv file.
        if file_path is not None:
            exists = os.path.exists(file_path)
            with open(file_path, 'a') as f:
                w = csv.DictWriter(f, fieldnames=combined_stats.keys())
                if not exists:
                    w.writeheader()
                w.writerow(combined_stats)

        # Print statistics.
        print("-" * 67)
        for key in sorted(combined_stats.keys()):
            val = combined_stats[key]
            print("| {:<30} | {:<30} |".format(key, val))
        print("-" * 67)
        print('')

    def _log_eval(self, file_path, start_time, rewards, successes, info):
        """Log evaluation statistics.

        Parameters
        ----------
        file_path : str
            path to the evaluation csv file
        start_time : float
            the time when training began. This is used to print the total
            training time.
        rewards : array_like
            the list of cumulative rewards from every episode in the evaluation
            phase
        successes : list of bool
            a list of boolean terms representing if each episode ended in
            success or not. If the list is empty, then the environment did not
            output successes or failures, and the success rate will be set to
            zero.
        info : dict
            additional information that is meant to be logged
        """
        duration = time.time() - start_time

        if isinstance(info, dict):
            rewards = [rewards]
            successes = [successes]
            info = [info]

        for i, (rew, suc, info_i) in enumerate(zip(rewards, successes, info)):
            if len(suc) > 0:
                success_rate = np.mean(suc)
            else:
                success_rate = 0  # no success rate to log

            evaluation_stats = {
                "duration": duration,
                "total_step": self.steps,
                "success_rate": success_rate,
                "average_return": np.mean(rew)
            }
            # Add additional evaluation information.
            evaluation_stats.update(info_i)

            if file_path is not None:
                # Add an evaluation number to the csv file in case of multiple
                # evaluation environments.
                eval_fp = file_path[:-4] + "_{}.csv".format(i)
                exists = os.path.exists(eval_fp)

                # Save evaluation statistics in a csv file.
                with open(eval_fp, "a") as f:
                    w = csv.DictWriter(f, fieldnames=evaluation_stats.keys())
                    if not exists:
                        w.writeheader()
                    w.writerow(evaluation_stats)<|MERGE_RESOLUTION|>--- conflicted
+++ resolved
@@ -141,17 +141,6 @@
     lam=0.95,
     # entropy coefficient for the loss calculation
     ent_coef=0.0,
-<<<<<<< HEAD
-    # TODO
-    cg_iters=10,
-    # TODO
-    vf_iters=3,
-    # TODO
-    vf_stepsize=3e-4,
-    # TODO
-    cg_damping=1e-2,
-    # TODO
-=======
     # the number of iterations for the conjugate gradient calculation
     cg_iters=10,
     # the value function’s number iterations for learning
@@ -161,7 +150,6 @@
     # the compute gradient dampening factor
     cg_damping=1e-2,
     # the Kullback-Leibler loss threshold
->>>>>>> 83952ade
     max_kl=0.01,
 )
 
