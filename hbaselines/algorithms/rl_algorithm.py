--- conflicted
+++ resolved
@@ -514,12 +514,8 @@
         self.epoch = 0
         self.episode_rew_history = deque(maxlen=100)
         self.episode_reward = [0 for _ in range(num_envs)]
-<<<<<<< HEAD
-        self.info_at_done = {}
-=======
         self.info_at_done = {key: deque(maxlen=100) for key in self._info_keys}
         self.info_ph = {}
->>>>>>> 868e98fe
         self.rew_ph = None
         self.rew_history_ph = None
         self.eval_rew_ph = None
@@ -878,12 +874,8 @@
             self.episodes = 0
             self.total_steps = 0
             self.episode_rew_history = deque(maxlen=100)
-<<<<<<< HEAD
-            self.info_at_done = {}
-=======
             self.info_at_done = {
                 key: deque(maxlen=100) for key in self._info_keys}
->>>>>>> 868e98fe
 
             while True:
                 # Reset epoch-specific variables.
@@ -1047,10 +1039,6 @@
                 done = ret_i["done"]
                 all_obs = ret_i["all_obs"]
                 info = ret_i["info"]
-<<<<<<< HEAD
-                print(info)
-=======
->>>>>>> 868e98fe
 
                 # Store a transition in the replay buffer.
                 self._store_transition(
@@ -1090,17 +1078,8 @@
                     self.epoch_episodes += 1
                     self.episodes += 1
 
-<<<<<<< HEAD
-                    for key in info.keys():
-                        # Add a queue for the specific info type.
-                        if key not in self.info_at_done.keys():
-                            self.info_at_done[key] = deque(maxlen=100)
-
-                        # Store the info value at the end of the rollout.
-=======
                     # Store the info value at the end of the rollout.
                     for key in info.keys():
->>>>>>> 868e98fe
                         self.info_at_done[key].append(info[key])
 
     def _train(self):
@@ -1327,14 +1306,9 @@
             'total/episodes': self.episodes,
         }
 
-<<<<<<< HEAD
-        combined_stats.update({
-            'rollout/{}'.format(key): np.mean(self.info_at_done[key])
-=======
         # Information passed by the environment.
         combined_stats.update({
             'info_at_done/{}'.format(key): np.mean(self.info_at_done[key])
->>>>>>> 868e98fe
             for key in self.info_at_done.keys()
         })
 
