"""Script algorithm contain the base RL algorithm class.

Supported algorithms through this class:

* Twin Delayed Deep Deterministic Policy Gradient (TD3): see
  https://arxiv.org/pdf/1802.09477.pdf
* Soft Actor Critic (SAC): see https://arxiv.org/pdf/1801.01290.pdf
* Proximal Policy Optimization (PPO): see https://arxiv.org/pdf/1707.06347.pdf

This algorithm class also contains modifications to support contextual
environments as well as multi-agent and hierarchical policies.
"""
import ray
import os
import time
import csv
import random
import numpy as np
import tensorflow as tf
import math
from collections import deque
from copy import deepcopy

from hbaselines.algorithms.utils import is_td3_policy
from hbaselines.algorithms.utils import is_sac_policy
from hbaselines.algorithms.utils import is_ppo_policy
from hbaselines.algorithms.utils import is_feedforward_policy
from hbaselines.algorithms.utils import is_goal_conditioned_policy
from hbaselines.algorithms.utils import is_multiagent_policy
from hbaselines.algorithms.utils import get_obs
from hbaselines.utils.tf_util import make_session
from hbaselines.utils.misc import ensure_dir
from hbaselines.utils.misc import recursive_update
from hbaselines.utils.env_util import create_env


# =========================================================================== #
#                          Policy parameters for TD3                          #
# =========================================================================== #

TD3_PARAMS = dict(
    # the max number of transitions to store
    buffer_size=200000,
    # the size of the batch for learning the policy
    batch_size=128,
    # the actor learning rate
    actor_lr=3e-4,
    # the critic learning rate
    critic_lr=3e-4,
    # the soft update coefficient (keep old values, between 0 and 1)
    tau=0.005,
    # the discount rate
    gamma=0.99,
    # specifies whether to use the huber distance function as the loss for the
    # critic. If set to False, the mean-squared error metric is used instead
    use_huber=False,
    # scaling term to the range of the action space, that is subsequently used
    # as the standard deviation of Gaussian noise added to the action if
    # `apply_noise` is set to True in `get_action`
    noise=0.1,
    # standard deviation term to the noise from the output of the target actor
    # policy. See TD3 paper for more.
    target_policy_noise=0.2,
    # clipping term for the noise injected in the target actor policy
    target_noise_clip=0.5,
)


# =========================================================================== #
#                          Policy parameters for SAC                          #
# =========================================================================== #

SAC_PARAMS = dict(
    # the max number of transitions to store
    buffer_size=200000,
    # the size of the batch for learning the policy
    batch_size=128,
    # the actor learning rate
    actor_lr=3e-4,
    # the critic learning rate
    critic_lr=3e-4,
    # the soft update coefficient (keep old values, between 0 and 1)
    tau=0.005,
    # the discount rate
    gamma=0.99,
    # specifies whether to use the huber distance function as the loss for the
    # critic. If set to False, the mean-squared error metric is used instead
    use_huber=False,
    # target entropy used when learning the entropy coefficient. If set to
    # None, a heuristic value is used.
    target_entropy=None,
)


# =========================================================================== #
#                          Policy parameters for PPO                          #
# =========================================================================== #

PPO_PARAMS = dict(
    # the learning rate
    learning_rate=3e-4,
    # number of training minibatches per update
    n_minibatches=10,
    # number of training epochs per update procedure
    n_opt_epochs=10,
    # the discount factor
    gamma=0.99,
    # factor for trade-off of bias vs variance for Generalized Advantage
    # Estimator
    lam=0.95,
    # entropy coefficient for the loss calculation
    ent_coef=0.01,
    # value function coefficient for the loss calculation
    vf_coef=0.5,
    # the maximum value for the gradient clipping
    max_grad_norm=0.5,
    # clipping parameter, it can be a function
    cliprange=0.2,
    # clipping parameter for the value function, it can be a function. This is
    # a parameter specific to the OpenAI implementation. If None is passed
    # (default), then `cliprange` (that is used for the policy) will be used.
    # IMPORTANT: this clipping depends on the reward scaling. To deactivate
    # value function clipping (and recover the original PPO implementation),
    # you have to pass a negative value (e.g. -1).
    cliprange_vf=None,
)


# =========================================================================== #
#                   Policy parameters for FeedForwardPolicy                   #
# =========================================================================== #

FEEDFORWARD_PARAMS = dict(
    # L2 regularization penalty. This is applied to the policy network.
    l2_penalty=0,
    # dictionary of model-specific parameters
    model_params=dict(
        # the type of model to use. Must be one of {"fcnet", "conv"}.
        model_type="fcnet",
        # the size of the neural network for the policy
        layers=[256, 256],
        # enable layer normalisation
        layer_norm=False,
        # enable batch normalisation
        batch_norm=False,
        # enable dropout
        dropout=False,
        # the activation function to use in the neural network
        act_fun=tf.nn.relu,

        # --------------- Model parameters for "conv" models. --------------- #

        # channels of the proprioceptive state to be ignored
        ignore_flat_channels=[],
        # observation includes an image but should it be ignored
        ignore_image=False,
        # the height of the image in the observation
        image_height=32,
        # the width of the image in the observation
        image_width=32,
        # the number of channels of the image in the observation
        image_channels=3,
        # the channels of the neural network conv layers for the policy
        filters=[16, 16, 16],
        # the kernel size of the neural network conv layers for the policy
        kernel_sizes=[5, 5, 5],
        # the kernel size of the neural network conv layers for the policy
        strides=[2, 2, 2],
    )
)


# =========================================================================== #
#                 Policy parameters for GoalConditionedPolicy                 #
# =========================================================================== #

GOAL_CONDITIONED_PARAMS = recursive_update(FEEDFORWARD_PARAMS.copy(), dict(
    # number of levels within the hierarchy. Must be greater than 1. Two levels
    # correspond to a Manager/Worker paradigm.
    num_levels=2,
    # meta-policy action period
    meta_period=10,
    # the reward function to be used by lower-level policies. See the base
    # goal-conditioned policy for a description.
    intrinsic_reward_type="negative_distance",
    # the value that the intrinsic reward should be scaled by
    intrinsic_reward_scale=1.,
    # specifies whether the goal issued by the higher-level policies is meant
    # to be a relative or absolute goal, i.e. specific state or change in state
    relative_goals=False,
    # whether to use off-policy corrections during the update procedure. See:
    # https://arxiv.org/abs/1805.08296
    off_policy_corrections=False,
    # whether to include hindsight action and goal transitions in the replay
    # buffer. See: https://arxiv.org/abs/1712.00948
    hindsight=False,
    # rate at which the original (non-hindsight) sample is stored in the
    # replay buffer as well. Used only if `hindsight` is set to True.
    subgoal_testing_rate=0.3,
    # whether to use the cooperative gradient update procedure for the
    # higher-level policies. See: https://arxiv.org/abs/1912.02368v1
    cooperative_gradients=False,
    # weights for the gradients of the loss of the lower-level policies with
    # respect to the parameters of the higher-level policies. Only used if
    # `cooperative_gradients` is set to True.
    cg_weights=0.0005,
    # the desired lower-level expected returns. If set to None, a fixed
    # Lagrangian specified by cg_weights is used instead. Only used if
    # `cooperative_gradients` is set to True.
    cg_delta=None,
    # specifies whether you are pre-training the lower-level policies. Actions
    # by the high-level policy are randomly sampled from its action space.
    pretrain_worker=False,
    # path to the pre-trained worker policy checkpoints
    pretrain_path=None,
    # the checkpoint number to use within the worker policy path. If set to
    # None, the most recent checkpoint is used.
    pretrain_ckpt=None,
))


# =========================================================================== #
#                   Policy parameters for MultiAgentPolicy                    #
# =========================================================================== #

MULTIAGENT_PARAMS = recursive_update(FEEDFORWARD_PARAMS.copy(), dict(
    # whether to use a shared policy for all agents
    shared=False,
    # whether to use an algorithm-specific variant of the MADDPG algorithm
    maddpg=False,
    # the expected number of agents in the environment. Only relevant if using
    # shared policies with MADDPG or goal-conditioned hierarchies.
    n_agents=1,
))


class RLAlgorithm(object):
    """RL algorithm class.

    Supports the training of TD3, SAC, and PPO policies.

    Attributes
    ----------
    policy : type [ hbaselines.base_policies.Policy ]
        the policy model to use
    env_name : str
        name of the environment. Affects the action bounds of the higher-level
        policies
    sampler : list of hbaselines.utils.sampler.Sampler
        the training environment sampler object. One environment is provided
        for each CPU
    eval_env : gym.Env or list of gym.Env
        the environment(s) to evaluate from
    total_steps : int
        the total number of samples to train on
    nb_train_steps : int
        the number of training steps
    nb_rollout_steps : int
        the number of rollout steps
    nb_eval_episodes : int
        the number of evaluation episodes
    actor_update_freq : int
        number of training steps per actor policy update step. The critic
        policy is updated every training step.
    meta_update_freq : int
        number of training steps per meta policy update step. The actor policy
        of the meta-policy is further updated at the frequency provided by the
        actor_update_freq variable. Note that this value is only relevant when
        using the GoalConditionedPolicy policy.
    reward_scale : float
        the value the reward should be scaled by
    render : bool
        enable rendering of the training environment
    render_eval : bool
        enable rendering of the evaluation environment
    eval_deterministic : bool
        if set to True, the policy provides deterministic actions to the
        evaluation environment. Otherwise, stochastic or noisy actions are
        returned.
    save_replay_buffer : bool
        whether to save the data from the replay buffer, at the frequency that
        the model is saved. Only the most recent replay buffer is stored.
    num_envs : int
        number of environments used to run simulations in parallel. Each
        environment is run on a separate CPUS and uses the same policy as the
        rest. Must be less than or equal to nb_rollout_steps.
    verbose : int
        the verbosity level: 0 none, 1 training information, 2 tensorflow debug
    ac_space : gym.spaces.*
        the action space of the training environment
    ob_space : gym.spaces.*
        the observation space of the training environment
    co_space : gym.spaces.*
        the context space of the training environment (i.e. the same of the
        desired environmental goal)
    policy_kwargs : dict
        policy-specific hyperparameters
    horizon : int
        time horizon, which is used to check if an environment terminated early
        and used to compute the done mask as per TD3 implementation (see
        appendix A of their paper). If the horizon cannot be found, it is
        assumed to be 500 (default value for most gym environments).
    graph : tf.Graph
        the current tensorflow graph
    policy_tf : hbaselines.base_policies.Policy
        the policy object
    sess : tf.compat.v1.Session
        the current tensorflow session
    summary : tf.Summary
        tensorboard summary object
    obs : list of array_like or list of dict < str, array_like >
        the most recent training observation. If you are using a multi-agent
        environment, this will be a dictionary of observations for each agent,
        indexed by the agent ID. One element for each environment.
    all_obs : list of array_like or list of None
        additional information, used by MADDPG variants of the multi-agent
        policy to pass full-state information. One element for each environment
    episode_step : list of int
        the number of steps since the most recent rollout began. One for each
        environment.
    episodes : int
        the total number of rollouts performed since training began
    steps : int
        the total number of steps that have been executed since training began
    epoch_episode_rewards : list of float
        a list of cumulative rollout rewards from the most recent training
        iterations
    epoch_episode_steps : list of int
        a list of rollout lengths from the most recent training iterations
    epoch_episodes : int
        the total number of rollouts performed since the most recent training
        iteration began
    epoch : int
        the total number of training iterations
    episode_rew_history : list of float
        the cumulative return from the last 100 training episodes
    episode_reward : list of float
        the cumulative reward since the most reward began. One for each
        environment.
    saver : tf.compat.v1.train.Saver
        tensorflow saver object
    trainable_vars : list of str
        the trainable variables
    rew_ph : tf.compat.v1.placeholder
        a placeholder for the average training return for the last epoch. Used
        for logging purposes.
    rew_history_ph : tf.compat.v1.placeholder
        a placeholder for the average training return for the last 100
        episodes. Used for logging purposes.
    eval_rew_ph : tf.compat.v1.placeholder
        placeholder for the average evaluation return from the last time
        evaluations occurred. Used for logging purposes.
    eval_success_ph : tf.compat.v1.placeholder
        placeholder for the average evaluation success rate from the last time
        evaluations occurred. Used for logging purposes.
    """

    def __init__(self,
                 policy,
                 env,
                 total_steps,
                 eval_env=None,
                 nb_train_steps=1,
                 nb_rollout_steps=1,
                 nb_eval_episodes=50,
                 actor_update_freq=2,
                 meta_update_freq=10,
                 reward_scale=1.,
                 render=False,
                 render_eval=False,
                 eval_deterministic=True,
                 save_replay_buffer=False,
                 num_envs=1,
                 verbose=0,
                 policy_kwargs=None,
                 _init_setup_model=True):
        """Instantiate the algorithm object.

        Parameters
        ----------
        policy : type [ hbaselines.base_policies.Policy ]
            the policy model to use
        env : gym.Env or str
            the environment to learn from (if registered in Gym, can be str)
        total_steps : int
            the total number of samples to train on
        eval_env : gym.Env or str
            the environment to evaluate from (if registered in Gym, can be str)
        nb_train_steps : int
            the number of training steps
        nb_rollout_steps : int
            the number of rollout steps
        nb_eval_episodes : int
            the number of evaluation episodes
        actor_update_freq : int
            number of training steps per actor policy update step. The critic
            policy is updated every training step.
        meta_update_freq : int
            number of training steps per meta policy update step. The actor
            policy of the meta-policy is further updated at the frequency
            provided by the actor_update_freq variable. Note that this value is
            only relevant when using the GoalConditionedPolicy policy.
        reward_scale : float
            the value the reward should be scaled by
        render : bool
            enable rendering of the training environment
        render_eval : bool
            enable rendering of the evaluation environment
        eval_deterministic : bool
            if set to True, the policy provides deterministic actions to the
            evaluation environment. Otherwise, stochastic or noisy actions are
            returned.
        save_replay_buffer : bool
            whether to save the data from the replay buffer, at the frequency
            that the model is saved. Only the most recent replay buffer is
            stored.
        num_envs : int
            number of environments used to run simulations in parallel. Each
            environment is run on a separate CPUS and uses the same policy as
            the rest. Must be less than or equal to nb_rollout_steps.
        verbose : int
            the verbosity level: 0 none, 1 training information, 2 tensorflow
            debug
        policy_kwargs : dict
            policy-specific hyperparameters
        _init_setup_model : bool
            Whether or not to build the network at the creation of the instance

        Raises
        ------
        AssertionError
            if num_envs > nb_rollout_steps
        """
        shared = False if policy_kwargs is None else \
            policy_kwargs.get("shared", False)
        maddpg = False if policy_kwargs is None else \
            policy_kwargs.get("maddpg", False)

        # Run assertions.
        assert num_envs <= nb_rollout_steps, \
            "num_envs must be less than or equal to nb_rollout_steps"

        # Include warnings if using PPO.
        if is_ppo_policy(policy):
            if actor_update_freq is not None:
                print("WARNING: actor_update_freq is not utilized when running"
                      " PPO. Ignoring.")
            if meta_update_freq is not None:
                print("WARNING: meta_update_freq is not utilized when running"
                      " PPO. Ignoring.")
            if nb_train_steps is not None:
                print("WARNING: nb_train_steps is not utilized when running"
                      " PPO. Ignoring.")

        # Check for the number of levels in the network, for visualization
        # purposes.
        if is_goal_conditioned_policy(policy):
            num_levels = GOAL_CONDITIONED_PARAMS["num_levels"] \
                if policy_kwargs is None \
                else policy_kwargs.get("num_levels",
                                       GOAL_CONDITIONED_PARAMS["num_levels"])
        else:
            num_levels = 1

        # Instantiate the ray instance.
        if num_envs > 1:
            ray.init(num_cpus=num_envs+1, ignore_reinit_error=True)

        self.policy = policy
        self.env_name = deepcopy(env) if isinstance(env, str) \
            else env.__str__()
        self.eval_env, _ = create_env(
            eval_env, render_eval, num_levels, shared, maddpg, evaluate=True)
        self.total_steps = total_steps
        self.nb_train_steps = nb_train_steps
        self.nb_rollout_steps = nb_rollout_steps
        self.nb_eval_episodes = nb_eval_episodes
        self.actor_update_freq = actor_update_freq
        self.meta_update_freq = meta_update_freq
        self.reward_scale = reward_scale
        self.render = render
        self.render_eval = render_eval
        self.eval_deterministic = eval_deterministic
        self.save_replay_buffer = save_replay_buffer
        self.num_envs = num_envs
        self.verbose = verbose
        self.policy_kwargs = {'verbose': verbose, 'num_envs': num_envs}

        # Create the environment and collect the initial observations.
        self.sampler, self.obs, self.all_obs = self.setup_sampler(
            env, render, shared, maddpg)

        # Collect the spaces of the environments.
        self.ac_space, self.ob_space, self.co_space, all_ob_space = \
            self.get_spaces()

        # Add the default policy kwargs to the policy_kwargs term.
        if is_feedforward_policy(policy):
            self.policy_kwargs.update(FEEDFORWARD_PARAMS.copy())

        if is_goal_conditioned_policy(policy):
            self.policy_kwargs.update(GOAL_CONDITIONED_PARAMS.copy())
            self.policy_kwargs['env_name'] = self.env_name.__str__()
            self.policy_kwargs['total_steps'] = total_steps

        if is_multiagent_policy(policy):
            self.policy_kwargs.update(MULTIAGENT_PARAMS.copy())
            self.policy_kwargs["all_ob_space"] = all_ob_space

        if is_td3_policy(policy):
            self.policy_kwargs.update(TD3_PARAMS.copy())
        elif is_sac_policy(policy):
            self.policy_kwargs.update(SAC_PARAMS.copy())
        elif is_ppo_policy(policy):
            self.policy_kwargs.update(PPO_PARAMS.copy())

        self.policy_kwargs = recursive_update(
            self.policy_kwargs, policy_kwargs or {})

        # Compute the time horizon, which is used to check if an environment
        # terminated early and used to compute the done mask for TD3.
        if self.num_envs > 1:
            self.horizon = ray.get(self.sampler[0].horizon.remote())
        else:
            self.horizon = self.sampler[0].horizon()

        # init
        self.graph = None
        self.policy_tf = None
        self.sess = None
        self.summary = None
        self.episode_step = [0 for _ in range(num_envs)]
        self.episodes = 0
        self.steps = 0
        self.epoch_episode_steps = []
        self.epoch_episode_rewards = []
        self.epoch_episodes = 0
        self.epoch = 0
        self.episode_rew_history = deque(maxlen=100)
        self.episode_reward = [0 for _ in range(num_envs)]
        self.info_at_done = {}
        self.info_ph = {}
        self.rew_ph = None
        self.rew_history_ph = None
        self.eval_rew_ph = None
        self.eval_success_ph = None
        self.saver = None

        # Create the model variables and operations.
        if _init_setup_model:
            self.trainable_vars = self.setup_model()

    def setup_sampler(self, env, render, shared, maddpg):
        """Create the environment and collect the initial observations.

        Parameters
        ----------
        env : str
            the name of the environment
        render : bool
            whether to render the environment
        shared : bool
            specifies whether agents in an environment are meant to share
            policies. This is solely used by multi-agent Flow environments.
        maddpg : bool
            whether to use an environment variant that is compatible with the
            MADDPG algorithm

        Returns
        -------
        list of Sampler or list of RaySampler
            the sampler objects
        list of array_like or list of dict < str, array_like >
            the initial observation. If the environment is multi-agent, this
            will be a dictionary of observations for each agent, indexed by the
            agent ID. One element for each environment.
        list of array_like or list of None
            additional information, used by MADDPG variants of the multi-agent
            policy to pass full-state information. One element for each
            environment
        """
        if self.num_envs > 1:
            from hbaselines.utils.sampler import RaySampler
            sampler = [
                RaySampler.remote(
                    env_name=env,
                    render=render,
                    shared=shared,
                    maddpg=maddpg,
                    env_num=env_num,
                    evaluate=False,
                )
                for env_num in range(self.num_envs)
            ]
            ob = ray.get([s.get_init_obs.remote() for s in sampler])
        else:
            from hbaselines.utils.sampler import Sampler
            sampler = [
                Sampler(
                    env_name=env,
                    render=render,
                    shared=shared,
                    maddpg=maddpg,
                    env_num=0,
                    evaluate=False,
                )
            ]
            ob = [s.get_init_obs() for s in sampler]

        # Separate the observation and full-state observation.
        obs = [get_obs(o)[0] for o in ob]
        all_obs = [get_obs(o)[1] for o in ob]

        return sampler, obs, all_obs

    def get_spaces(self):
        """Collect the spaces of the environments.

        Returns
        -------
        gym.spaces.*
            the action space of the training environment
        gym.spaces.*
            the observation space of the training environment
        gym.spaces.* or None
            the context space of the training environment (i.e. the same of the
            desired environmental goal)
        gym.spaces.* or None
            the full-state observation space of the training environment
        """
        sampler = self.sampler[0]

        if self.num_envs > 1:
            ac_space = ray.get(sampler.action_space.remote())
            ob_space = ray.get(sampler.observation_space.remote())
            co_space = ray.get(sampler.context_space.remote())
            all_ob_space = ray.get(sampler.all_observation_space.remote())
        else:
            ac_space = sampler.action_space()
            ob_space = sampler.observation_space()
            co_space = sampler.context_space()
            all_ob_space = sampler.all_observation_space()

        return ac_space, ob_space, co_space, all_ob_space

    def setup_model(self):
        """Create the graph, session, policy, and summary objects."""
        self.graph = tf.Graph()
        with self.graph.as_default():
            # Create the tensorflow session.
            self.sess = make_session(num_cpu=3, graph=self.graph)

            # Create the policy.
            self.policy_tf = self.policy(
                self.sess,
                self.ob_space,
                self.ac_space,
                self.co_space,
                **self.policy_kwargs
            )

            # for tensorboard logging
            with tf.compat.v1.variable_scope("Train"):
                self.rew_ph = tf.compat.v1.placeholder(tf.float32)
                self.rew_history_ph = tf.compat.v1.placeholder(tf.float32)

            # Add tensorboard scalars for the return, return history, and
            # success rate.
            tf.compat.v1.summary.scalar("Train/return", self.rew_ph)
            tf.compat.v1.summary.scalar("Train/return_history",
                                        self.rew_history_ph)

<<<<<<< HEAD
            # Add the info_dict various to tensorboard as well. TODO
            # with tf.compat.v1.variable_scope("info_at_done"):
            #     for key in self._info_keys:
            #         self.info_ph[key] = tf.compat.v1.placeholder(
            #             tf.float32, name="{}".format(key))
            #         tf.compat.v1.summary.scalar(
            #             "{}".format(key), self.info_ph[key])

            # Create the tensorboard summary.
            self.summary = tf.compat.v1.summary.merge_all()

=======
>>>>>>> 61979d59
            # Initialize the model parameters and optimizers.
            with self.sess.as_default():
                self.sess.run(tf.compat.v1.global_variables_initializer())
                self.policy_tf.initialize()

            return tf.compat.v1.get_collection(
                tf.compat.v1.GraphKeys.TRAINABLE_VARIABLES)

    def _policy(self,
                obs,
                context,
                apply_noise=True,
                random_actions=False,
                env_num=0):
        """Get the actions from a given observation.

        Parameters
        ----------
        obs : array_like
            the observation
        context : array_like or None
            the contextual term. Set to None if no context is provided by the
            environment.
        apply_noise : bool
            enable the noise
        random_actions : bool
            if set to True, actions are sampled randomly from the action space
            instead of being computed by the policy. This is used for
            exploration purposes.
        env_num : int
            the environment number. Used to handle situations when multiple
            parallel environments are being used.

        Returns
        -------
        list of float
            the action value
        """
        # Reshape the observation to match the input structure of the policy.
        if isinstance(obs, dict):
            # In multi-agent environments, observations come in dict form
            for key in obs.keys():
                # Shared policies with have one observation space, while
                # independent policies have a different observation space based
                # on their agent ID.
                if isinstance(self.ob_space, dict):
                    ob_shape = self.ob_space[key].shape
                else:
                    ob_shape = self.ob_space.shape
                obs[key] = np.array(obs[key]).reshape((-1,) + ob_shape)
        else:
            obs = np.array(obs).reshape((-1,) + self.ob_space.shape)

        action = self.policy_tf.get_action(
            obs, context,
            apply_noise=apply_noise,
            random_actions=random_actions,
            env_num=env_num,
        )

        # Flatten the actions. Dictionaries correspond to multi-agent policies.
        if isinstance(action, dict):
            action = {key: action[key].flatten() for key in action.keys()}
        else:
            action = action.flatten()

        return action

    def _store_transition(self,
                          obs0,
                          context0,
                          action,
                          reward,
                          obs1,
                          context1,
                          terminal1,
                          is_final_step,
                          env_num=0,
                          evaluate=False,
                          **kwargs):
        """Store a transition in the replay buffer.

        Parameters
        ----------
        obs0 : array_like
            the last observation
        action : array_like
            the action
        reward : float
            the reward
        obs1 : array_like
            the current observation
        terminal1 : bool
            is the episode done
        is_final_step : bool
            whether the time horizon was met in the step corresponding to the
            current sample. This is used by the TD3 algorithm to augment the
            done mask.
        env_num : int
            the environment number. Used to handle situations when multiple
            parallel environments are being used.
        evaluate : bool
            whether the sample is being provided by the evaluation environment.
            If so, the data is not stored in the replay buffer.
        kwargs : dict
            additional parameters, containing the current and next-step full
            observations for policies using MADDPG
        """
        # Scale the rewards by the provided term. Rewards are dictionaries when
        # training independent multi-agent policies.
        if isinstance(reward, dict):
            reward = {k: self.reward_scale * reward[k] for k in reward.keys()}
        else:
            reward *= self.reward_scale

        self.policy_tf.store_transition(
            obs0=obs0,
            context0=context0,
            action=action,
            reward=reward,
            obs1=obs1,
            context1=context1,
            done=terminal1,
            is_final_step=is_final_step,
            env_num=env_num,
            evaluate=evaluate,
            **(kwargs if self.policy_kwargs.get("maddpg", False) else {}),
        )

    def learn(self,
              log_dir=None,
              seed=None,
              log_interval=2000,
              eval_interval=50000,
              save_interval=10000,
              initial_exploration_steps=10000):
        """Perform the complete training operation.

        Parameters
        ----------
        log_dir : str
            the directory where the training and evaluation statistics, as well
            as the tensorboard log, should be stored
        seed : int or None
            the initial seed for training, if None: keep current seed
        log_interval : int
            the number of training steps before logging training results
        eval_interval : int
            number of simulation steps in the training environment before an
            evaluation is performed
        save_interval : int
            number of simulation steps in the training environment before the
            model is saved
        initial_exploration_steps : int
            number of timesteps that the policy is run before training to
            initialize the replay buffer with samples
        """
        # Include warnings if using PPO.
        if is_ppo_policy(self.policy):
            if log_interval is not None:
                print("WARNING: log_interval for PPO policies set to after "
                      "every training iteration.")
            log_interval = self.nb_rollout_steps

            if initial_exploration_steps > 0:
                print("WARNING: initial_exploration_steps set to 0 for PPO "
                      "policies.")
                initial_exploration_steps = 0

        # Create a saver object.
        self.saver = tf.compat.v1.train.Saver(
            self.trainable_vars,
            max_to_keep=self.total_steps // save_interval)

        # Make sure that the log directory exists, and if not, make it.
        ensure_dir(log_dir)
        ensure_dir(os.path.join(log_dir, "checkpoints"))

        # Create a tensorboard object for logging.
        save_path = os.path.join(log_dir, "tb_log")
        writer = tf.compat.v1.summary.FileWriter(save_path)

        # file path for training and evaluation results
        train_filepath = os.path.join(log_dir, "train.csv")
        eval_filepath = os.path.join(log_dir, "eval.csv")

        # Setup the seed value.
        random.seed(seed)
        np.random.seed(seed)
        tf.compat.v1.set_random_seed(seed)

        if self.verbose >= 2:
            print('Using agent with the following configuration:')
            print(str(self.__dict__.items()))

        eval_steps_incr = 0
        save_steps_incr = 0
        start_time = time.time()

        with self.sess.as_default(), self.graph.as_default():
            # Collect preliminary random samples.
            if initial_exploration_steps > 0:
                print("Collecting initial exploration samples...")
                self._collect_samples(run_steps=initial_exploration_steps,
                                      random_actions=True)
                print("Done!")

            # Reset total statistics variables.
            self.episodes = 0
            self.steps = 0
            self.episode_rew_history = deque(maxlen=100)
            self.info_at_done = {}

            while True:
                # Reset epoch-specific variables.
                self.epoch_episodes = 0
                self.epoch_episode_steps = []
                self.epoch_episode_rewards = []

                for _ in range(round(log_interval / self.nb_rollout_steps)):
                    # If the requirement number of time steps has been met,
                    # terminate training.
                    if self.steps >= self.total_steps:
                        return

                    # Perform rollouts.
                    self._collect_samples()

                    # Train.
                    self._train()

                # Log statistics.
                self._log_training(train_filepath, start_time)

                # Evaluate.
                if self.eval_env is not None and \
                        (self.steps - eval_steps_incr) >= eval_interval:
                    eval_steps_incr += eval_interval

                    # Run the evaluation operations over the evaluation env(s).
                    # Note that multiple evaluation envs can be provided.
                    if isinstance(self.eval_env, list):
                        eval_rewards = []
                        eval_successes = []
                        eval_info = []
                        for env in self.eval_env:
                            rew, suc, inf = self._evaluate(env)
                            eval_rewards.append(rew)
                            eval_successes.append(suc)
                            eval_info.append(inf)
                    else:
                        eval_rewards, eval_successes, eval_info = \
                            self._evaluate(self.eval_env)

                    # Log the evaluation statistics.
                    self._log_eval(eval_filepath, start_time, eval_rewards,
                                   eval_successes, eval_info)

                # Run and store summary.
                if writer is not None:
                    # Add the info keys to the summary in the first epoch.
                    if self.epoch == 0:
                        # Add the info_dict various to tensorboard as well.
                        with tf.compat.v1.variable_scope("info_at_done"):
                            for key in self.info_at_done.keys():
                                self.info_ph[key] = tf.compat.v1.placeholder(
                                    tf.float32, name="{}".format(key))
                                tf.compat.v1.summary.scalar(
                                    "{}".format(key), self.info_ph[key])

                        # Create the tensorboard summary.
                        self.summary = tf.compat.v1.summary.merge_all()

                    td_map = self.policy_tf.get_td_map()

                    # Check if td_map is empty.
                    if not td_map:
                        break

                    td_map.update({
                        self.rew_ph: np.mean(self.epoch_episode_rewards),
                        self.rew_history_ph: np.mean(self.episode_rew_history),
                    })
                    td_map.update({
                        self.info_ph[key]: np.mean(self.info_at_done[key])
                        for key in self.info_ph.keys()
                    })
                    summary = self.sess.run(self.summary, td_map)
                    writer.add_summary(summary, self.steps)

                # Save a checkpoint of the model.
                if (self.steps - save_steps_incr) >= save_interval:
                    save_steps_incr += save_interval
                    self.save(os.path.join(log_dir, "checkpoints/itr"))

                # Update the epoch count.
                self.epoch += 1

    def save(self, save_path):
        """Save the parameters of a tensorflow model.

        Parameters
        ----------
        save_path : str
            Prefix of filenames created for the checkpoint
        """
        self.saver.save(self.sess, save_path, global_step=self.steps)

        # Save data from the replay buffer.
        if self.save_replay_buffer:
            self.policy_tf.replay_buffer.save(
                save_path + "-{}.rb".format(self.steps))

    def load(self, load_path):
        """Load model parameters from a checkpoint.

        Parameters
        ----------
        load_path : str
            location of the checkpoint
        """
        self.saver.restore(self.sess, load_path)

        # Load pre-existing replay buffers.
        if self.save_replay_buffer:
            self.policy_tf.replay_buffer.load(load_path + ".rb")

    def _collect_samples(self, run_steps=None, random_actions=False):
        """Perform the sample collection operation over multiple steps.

        This method calls collect_sample for a multiple steps, and attempts to
        run the operation in parallel if multiple environments are available.

        Parameters
        ----------
        run_steps : int, optional
            number of steps to collect samples from. If not provided, the value
            defaults to `self.nb_rollout_steps`.
        random_actions : bool
            if set to True, actions are sampled randomly from the action space
            instead of being computed by the policy. This is used for
            exploration purposes.
        """
        # Loop through the sampling procedure the number of times it would
        # require to run through each environment in parallel until the number
        # of required steps have been collected.
        run_steps = run_steps or self.nb_rollout_steps
        n_itr = math.ceil(run_steps / self.num_envs)
        for itr in range(n_itr):
            n_steps = self.num_envs if itr < n_itr - 1 \
                else run_steps - (n_itr - 1) * self.num_envs

            # Collect the most recent contextual term from every environment.
            if self.num_envs > 1:
                context = [ray.get(self.sampler[env_num].get_context.remote())
                           for env_num in range(self.num_envs)]
            else:
                context = [self.sampler[0].get_context()]

            # Predict next action. Use random actions when initializing the
            # replay buffer.
            action = [self._policy(
                obs=self.obs[env_num],
                context=context[env_num],
                apply_noise=True,
                random_actions=random_actions,
                env_num=env_num,
            ) for env_num in range(n_steps)]

            # Update the environment.
            if self.num_envs > 1:
                ret = ray.get([
                    self.sampler[env_num].collect_sample.remote(
                        action=action[env_num])
                    for env_num in range(n_steps)
                ])
            else:
                ret = [self.sampler[0].collect_sample(action=action[0])]

            for ret_i in ret:
                num = ret_i["env_num"]
                context = ret_i["context"]
                action = ret_i["action"]
                reward = ret_i["reward"]
                obs = ret_i["obs"]
                done = ret_i["done"]
                all_obs = ret_i["all_obs"]
                info = ret_i["info"]
                reset = done["__all__"] if isinstance(done, dict) else done

                # Store a transition in the replay buffer.
                self._store_transition(
                    obs0=self.obs[num],
                    context0=context,
                    action=action,
                    reward=reward,
                    obs1=obs[0] if reset else obs,
                    context1=context,
                    terminal1=done,
                    is_final_step=(self.episode_step[num] >= self.horizon - 1),
                    all_obs0=self.all_obs[num],
                    all_obs1=all_obs[0] if reset else all_obs,
                    env_num=num,
                )

                # Book-keeping.
                self.steps += 1
                self.episode_step[num] += 1
                if isinstance(reward, dict):
                    self.episode_reward[num] += np.mean(
                        [reward[k] for k in reward.keys()])
                else:
                    self.episode_reward[num] += reward

                # Update the current observation.
                self.obs[num] = (obs[1] if reset else obs).copy()
                self.all_obs[num] = all_obs[1] if reset else all_obs

                # Handle episode done.
                if reset:
                    self.epoch_episode_rewards.append(self.episode_reward[num])
                    self.episode_rew_history.append(self.episode_reward[num])
                    self.epoch_episode_steps.append(self.episode_step[num])
                    self.episode_reward[num] = 0
                    self.episode_step[num] = 0
                    self.epoch_episodes += 1
                    self.episodes += 1

                    for key in info.keys():
                        # If the key is not available, add it.
                        if key not in self.info_at_done:
                            self.info_at_done[key] = deque(maxlen=100)

                        # Store the info value at the end of the rollout.
                        self.info_at_done[key].append(info[key])

    def _train(self):
        """Perform the training operation."""
        if is_td3_policy(self.policy) or is_sac_policy(self.policy):
            # Added to adjust the actor update frequency based on the rate at
            # which training occurs.
            train_itr = int(self.steps / self.nb_rollout_steps)
            num_levels = getattr(self.policy_tf, "num_levels", 2)

            if is_goal_conditioned_policy(self.policy):
                # specifies whether to update the meta actor and critic
                # policies based on the meta and actor update frequencies
                kwargs = {
                    "update_meta": [
                        train_itr % self.meta_update_freq ** i == 0
                        for i in range(1, num_levels)
                    ],
                    "update_meta_actor": [
                        train_itr % (self.meta_update_freq ** i *
                                     self.actor_update_freq) == 0
                        for i in range(1, num_levels)
                    ]
                }
            else:
                kwargs = {}

            # Specifies whether to update the actor policy, base on the actor
            # update frequency.
            update = train_itr % self.actor_update_freq == 0

            # Run a step of training from batch.
            for _ in range(self.nb_train_steps):
                self.policy_tf.update(update_actor=update, **kwargs)
        else:
            # for PPO policies
            self.policy_tf.update()

    def _evaluate(self, env):
        """Perform the evaluation operation.

        This method runs the evaluation environment for a number of episodes
        and returns the cumulative rewards and successes from each environment.

        Parameters
        ----------
        env : gym.Env
            the evaluation environment that the policy is meant to be tested on

        Returns
        -------
        list of float
            the list of cumulative rewards from every episode in the evaluation
            phase
        list of bool
            a list of boolean terms representing if each episode ended in
            success or not. If the list is empty, then the environment did not
            output successes or failures, and the success rate will be set to
            zero.
        dict
            additional information that is meant to be logged
        """
        num_steps = deepcopy(self.steps)
        eval_episode_rewards = []
        eval_episode_successes = []
        ret_info = {'initial': [], 'final': [], 'average': []}

        if self.verbose >= 1:
            for _ in range(3):
                print("-------------------")
            print("Running evaluation for {} episodes:".format(
                self.nb_eval_episodes))

        # Clear replay buffer-related memory in the policy to allow for the
        # meta-actions to properly updated.
        if is_goal_conditioned_policy(self.policy):
            self.policy_tf.clear_memory(0)

        for i in range(self.nb_eval_episodes):
            # Reset the environment.
            eval_obs = env.reset()
            eval_obs, eval_all_obs = get_obs(eval_obs)

            # Reset rollout-specific variables.
            eval_episode_reward = 0.
            eval_episode_step = 0

            rets = np.array([])
            while True:
                # Collect the contextual term. None if it is not passed.
                context = [env.current_context] \
                    if hasattr(env, "current_context") else None

                eval_action = self._policy(
                    obs=eval_obs,
                    context=context,
                    apply_noise=not self.eval_deterministic,
                    random_actions=False,
                    env_num=0,
                )

                # Update the environment.
                obs, eval_r, done, info = env.step(eval_action)
                obs, all_obs = get_obs(obs)

                if self.env_name == "HumanoidMaze":
                    eval_r = 0.72 * np.log(eval_r)

                # Visualize the current step.
                if self.render_eval:
                    self.eval_env.render()  # pragma: no cover

                # Add the distance to this list for logging purposes (applies
                # only to the Ant* environments).
                if hasattr(env, "current_context"):
                    context = getattr(env, "current_context")
                    reward_fn = getattr(env, "contextual_reward")
                    rets = np.append(rets, reward_fn(eval_obs, context, obs))
                    if self.env_name == "HumanoidMaze":
                        rets[-1] = 0.72 * np.log(rets[-1])

                # Get the contextual term.
                context0 = context1 = getattr(env, "current_context", None)

                # Store a transition in the replay buffer. This is just for the
                # purposes of calling features in the store_transition method
                # of the policy.
                self._store_transition(
                    obs0=eval_obs,
                    context0=context0,
                    action=eval_action,
                    reward=eval_r,
                    obs1=obs,
                    context1=context1,
                    terminal1=False,
                    is_final_step=False,
                    all_obs0=eval_all_obs,
                    all_obs1=all_obs,
                    evaluate=True,
                )

                # Update the previous step observation.
                eval_obs = obs.copy()
                eval_all_obs = all_obs

                # Increment the reward and step count.
                num_steps += 1
                eval_episode_reward += eval_r
                eval_episode_step += 1

                if done:
                    eval_episode_rewards.append(eval_episode_reward)
                    maybe_is_success = info.get('is_success')
                    if maybe_is_success is not None:
                        eval_episode_successes.append(float(maybe_is_success))

                    if self.verbose >= 1:
                        if rets.shape[0] > 0:
                            print("%d/%d: initial: %.3f, final: %.3f, average:"
                                  " %.3f, success: %d"
                                  % (i + 1, self.nb_eval_episodes, rets[0],
                                     rets[-1], float(rets.mean()),
                                     int(info.get('is_success'))))
                        else:
                            print("%d/%d" % (i + 1, self.nb_eval_episodes))

                    if hasattr(env, "current_context"):
                        ret_info['initial'].append(rets[0])
                        ret_info['final'].append(rets[-1])
                        ret_info['average'].append(float(rets.mean()))

                    # Exit the loop.
                    break

        if self.verbose >= 1:
            print("Done.")
            print("Average return: {}".format(np.mean(eval_episode_rewards)))
            if len(eval_episode_successes) > 0:
                print("Success rate: {}".format(
                    np.mean(eval_episode_successes)))
            for _ in range(3):
                print("-------------------")
            print("")

        # get the average of the reward information
        ret_info['initial'] = np.mean(ret_info['initial'])
        ret_info['final'] = np.mean(ret_info['final'])
        ret_info['average'] = np.mean(ret_info['average'])

        # Clear replay buffer-related memory in the policy once again so that
        # it does not affect the training procedure.
        if is_goal_conditioned_policy(self.policy):
            self.policy_tf.clear_memory(0)

        return eval_episode_rewards, eval_episode_successes, ret_info

    def _log_training(self, file_path, start_time):
        """Log training statistics.

        Parameters
        ----------
        file_path : str
            the list of cumulative rewards from every episode in the evaluation
            phase
        start_time : float
            the time when training began. This is used to print the total
            training time.
        """
        # Log statistics.
        duration = time.time() - start_time

        combined_stats = {
            # Rollout statistics.
            'rollout/episodes': self.epoch_episodes,
            'rollout/episode_steps': np.mean(self.epoch_episode_steps),
            'rollout/return': np.mean(self.epoch_episode_rewards),
            'rollout/return_history': np.mean(self.episode_rew_history),

            # Total statistics.
            'total/epochs': self.epoch + 1,
            'total/steps': self.steps,
            'total/duration': duration,
            'total/steps_per_second': self.steps / duration,
            'total/episodes': self.episodes,
        }

        # Information passed by the environment.
        combined_stats.update({
            'info_at_done/{}'.format(key): np.mean(self.info_at_done[key])
            for key in self.info_at_done.keys()
        })

        # Save combined_stats in a csv file.
        if file_path is not None:
            exists = os.path.exists(file_path)
            with open(file_path, 'a') as f:
                w = csv.DictWriter(f, fieldnames=combined_stats.keys())
                if not exists:
                    w.writeheader()
                w.writerow(combined_stats)

        # Print statistics.
        print("-" * 67)
        for key in sorted(combined_stats.keys()):
            val = combined_stats[key]
            print("| {:<30} | {:<30} |".format(key, val))
        print("-" * 67)
        print('')

    def _log_eval(self, file_path, start_time, rewards, successes, info):
        """Log evaluation statistics.

        Parameters
        ----------
        file_path : str
            path to the evaluation csv file
        start_time : float
            the time when training began. This is used to print the total
            training time.
        rewards : array_like
            the list of cumulative rewards from every episode in the evaluation
            phase
        successes : list of bool
            a list of boolean terms representing if each episode ended in
            success or not. If the list is empty, then the environment did not
            output successes or failures, and the success rate will be set to
            zero.
        info : dict
            additional information that is meant to be logged
        """
        duration = time.time() - start_time

        if isinstance(info, dict):
            rewards = [rewards]
            successes = [successes]
            info = [info]

        for i, (rew, suc, info_i) in enumerate(zip(rewards, successes, info)):
            if len(suc) > 0:
                success_rate = np.mean(suc)
            else:
                success_rate = 0  # no success rate to log

            evaluation_stats = {
                "duration": duration,
                "total_step": self.steps,
                "success_rate": success_rate,
                "average_return": np.mean(rew)
            }
            # Add additional evaluation information.
            evaluation_stats.update(info_i)

            if file_path is not None:
                # Add an evaluation number to the csv file in case of multiple
                # evaluation environments.
                eval_fp = file_path[:-4] + "_{}.csv".format(i)
                exists = os.path.exists(eval_fp)

                # Save evaluation statistics in a csv file.
                with open(eval_fp, "a") as f:
                    w = csv.DictWriter(f, fieldnames=evaluation_stats.keys())
                    if not exists:
                        w.writeheader()
                    w.writerow(evaluation_stats)<|MERGE_RESOLUTION|>--- conflicted
+++ resolved
@@ -670,20 +670,6 @@
             tf.compat.v1.summary.scalar("Train/return_history",
                                         self.rew_history_ph)
 
-<<<<<<< HEAD
-            # Add the info_dict various to tensorboard as well. TODO
-            # with tf.compat.v1.variable_scope("info_at_done"):
-            #     for key in self._info_keys:
-            #         self.info_ph[key] = tf.compat.v1.placeholder(
-            #             tf.float32, name="{}".format(key))
-            #         tf.compat.v1.summary.scalar(
-            #             "{}".format(key), self.info_ph[key])
-
-            # Create the tensorboard summary.
-            self.summary = tf.compat.v1.summary.merge_all()
-
-=======
->>>>>>> 61979d59
             # Initialize the model parameters and optimizers.
             with self.sess.as_default():
                 self.sess.run(tf.compat.v1.global_variables_initializer())
