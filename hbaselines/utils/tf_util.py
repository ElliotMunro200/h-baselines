"""TensorFlow utility methods."""
import tensorflow as tf
import tensorflow.contrib.slim as slim
import numpy as np
from functools import reduce

# Stabilizing term to avoid NaN (prevents division by zero or log of zero)
EPS = 1e-6


def make_session(num_cpu, graph=None):
    """Return a session that will use <num_cpu> CPU's only.

    Parameters
    ----------
    num_cpu : int
        number of CPUs to use for TensorFlow
    graph : tf.Graph
        the graph of the session

    Returns
    -------
    tf.compat.v1.Session
        a tensorflow session
    """
    tf_config = tf.compat.v1.ConfigProto(
        allow_soft_placement=True,
        inter_op_parallelism_threads=num_cpu,
        intra_op_parallelism_threads=num_cpu)

    # Prevent tensorflow from taking all the gpu memory.
    tf_config.gpu_options.allow_growth = True

    return tf.compat.v1.Session(config=tf_config, graph=graph)


def get_trainable_vars(name=None):
    """Return the trainable variables.

    Parameters
    ----------
    name : str
        the scope

    Returns
    -------
    list of tf.Variable
        trainable variables
    """
    return tf.compat.v1.get_collection(
        tf.compat.v1.GraphKeys.TRAINABLE_VARIABLES, scope=name)


def get_globals_vars(name=None):
    """Return the global variables.

    Parameters
    ----------
    name : str
        the scope

    Returns
    -------
    list of tf.Variable
        global variables
    """
    return tf.compat.v1.get_collection(
        tf.compat.v1.GraphKeys.GLOBAL_VARIABLES, scope=name)


def reduce_std(tensor, axis=None, keepdims=False):
    """Get the standard deviation of a Tensor.

    Parameters
    ----------
    tensor : tf.Tensor or tf.Variable
        the input tensor
    axis : int or list of int
        the axis to itterate the std over
    keepdims : bool
        keep the other dimensions the same

    Returns
    -------
    tf.Tensor
        the std of the tensor
    """
    return tf.sqrt(reduce_var(tensor, axis=axis, keepdims=keepdims))


def reduce_var(tensor, axis=None, keepdims=False):
    """Get the variance of a Tensor.

    Parameters
    ----------
    tensor : tf.Tensor
        the input tensor
    axis : int or list of int
        the axis to itterate the variance over
    keepdims : bool
        keep the other dimensions the same

    Returns
    -------
    tf.Tensor
        the variance of the tensor
    """
    tensor_mean = tf.reduce_mean(tensor, axis=axis, keepdims=True)
    devs_squared = tf.square(tensor - tensor_mean)
    return tf.reduce_mean(devs_squared, axis=axis, keepdims=keepdims)


def var_shape(tensor):
<<<<<<< HEAD
    """
    get TensorFlow Tensor shape

    :param tensor: (TensorFlow Tensor) the input tensor
    :return: ([int]) the shape
=======
    """Get TensorFlow Tensor shape.

    Parameters
    ----------
    tensor : tf.Tensor
        the input tensor

    Returns
    -------
    list of int
        the shape
>>>>>>> 83952ade
    """
    out = tensor.get_shape().as_list()
    assert all(isinstance(a, int) for a in out), \
        "shape function assumes that shape is fully known"
    return out


def numel(tensor):
<<<<<<< HEAD
    """
    get TensorFlow Tensor's number of elements

    :param tensor: (TensorFlow Tensor) the input tensor
    :return: (int) the number of elements
=======
    """Get TensorFlow Tensor's number of elements.

    Parameters
    ----------
    tensor : tf.Tensor
        the input tensor

    Returns
    -------
    int
        the number of elements
>>>>>>> 83952ade
    """
    return int(np.prod(var_shape(tensor)))


def flatgrad(loss, var_list, clip_norm=None):
<<<<<<< HEAD
    """
    calculates the gradient and flattens it

    :param loss: (float) the loss value
    :param var_list: ([TensorFlow Tensor]) the variables
    :param clip_norm: (float) clip the gradients (disabled if None)
    :return: ([TensorFlow Tensor]) flattened gradient
=======
    """Calculate the gradient and flattens it.

    Parameters
    ----------
    loss : float
        the loss value
    var_list : list of tf.Tensor
        the variables
    clip_norm : float
        clip the gradients (disabled if None)

    Returns
    -------
    list of tf.Tensor
        flattened gradient
>>>>>>> 83952ade
    """
    grads = tf.gradients(loss, var_list)
    if clip_norm is not None:
        grads = [tf.clip_by_norm(grad, clip_norm=clip_norm) for grad in grads]
    return tf.concat(axis=0, values=[
        tf.reshape(grad if grad is not None else tf.zeros_like(v), [numel(v)])
        for (v, grad) in zip(var_list, grads)
    ])


class SetFromFlat(object):
<<<<<<< HEAD
    def __init__(self, var_list, dtype=tf.float32, sess=None):
        """
        Set the parameters from a flat vector

        :param var_list: ([TensorFlow Tensor]) the variables
        :param dtype: (type) the type for the placeholder
        :param sess: (TensorFlow Session)
=======
    """Set the parameters from a flat vector."""

    def __init__(self, var_list, dtype=tf.float32, sess=None):
        """Set the parameters from a flat vector.

        Parameters
        ----------
        var_list : list of tf.Tensor
            the variables
        dtype : type
            the type for the placeholder
        sess : tf.Session
            the tensorflow session
>>>>>>> 83952ade
        """
        shapes = list(map(var_shape, var_list))
        total_size = np.sum([int(np.prod(shape)) for shape in shapes])

        self.theta = theta = tf.placeholder(dtype, [total_size])
        start = 0
        assigns = []
        for (shape, _var) in zip(shapes, var_list):
            size = int(np.prod(shape))
            assigns.append(tf.assign(
                _var, tf.reshape(theta[start:start + size], shape)))
            start += size
        self.operation = tf.group(*assigns)
        self.sess = sess

    def __call__(self, theta):
<<<<<<< HEAD
=======
        """Perform the class-specific operation."""
>>>>>>> 83952ade
        if self.sess is None:
            return tf.get_default_session().run(
                self.operation, feed_dict={self.theta: theta})
        else:
            return self.sess.run(
                self.operation, feed_dict={self.theta: theta})


class GetFlat(object):
<<<<<<< HEAD
    def __init__(self, var_list, sess=None):
        """
        Get the parameters as a flat vector

        :param var_list: ([TensorFlow Tensor]) the variables
        :param sess: (TensorFlow Session)
=======
    """Get the parameters as a flat vector."""

    def __init__(self, var_list, sess=None):
        """Get the parameters as a flat vector.

        Parameters
        ----------
        var_list : list of tf.Tensor
            the variables
        sess : tf.Session
            the tensorflow session
>>>>>>> 83952ade
        """
        self.operation = tf.concat(
            axis=0, values=[tf.reshape(v, [numel(v)]) for v in var_list])
        self.sess = sess

    def __call__(self):
<<<<<<< HEAD
=======
        """Perform the class-specific operation."""
>>>>>>> 83952ade
        if self.sess is None:
            return tf.get_default_session().run(self.operation)
        else:
            return self.sess.run(self.operation)


def get_target_updates(_vars, target_vars, tau, verbose=0):
    """Get target update operations.

    Parameters
    ----------
    _vars : list of tf.Tensor
        the initial variables
    target_vars : list of tf.Tensor
        the target variables
    tau : float
        the soft update coefficient (keep old values, between 0 and 1)
    verbose : int
        the verbosity level: 0 none, 1 training information, 2 tensorflow debug

    Returns
    -------
    tf.Operation
        initial update
    tf.Operation
        soft update
    """
    if verbose >= 2:
        print('setting up target updates ...')

    soft_updates = []
    init_updates = []
    assert len(_vars) == len(target_vars)

    for var, target_var in zip(_vars, target_vars):
        if verbose >= 2:
            print('  {} <- {}'.format(target_var.name, var.name))
        init_updates.append(tf.compat.v1.assign(target_var, var))
        soft_updates.append(
            tf.compat.v1.assign(target_var, (1.-tau) * target_var + tau * var))

    assert len(init_updates) == len(_vars)
    assert len(soft_updates) == len(_vars)

    return tf.group(*init_updates), tf.group(*soft_updates)


def gaussian_likelihood(input_, mu_, log_std):
    """Compute log likelihood of a gaussian.

    Here we assume this is a Diagonal Gaussian.

    Parameters
    ----------
    input_ : tf.Variable
        the action by the policy
    mu_ : tf.Variable
        the policy mean
    log_std : tf.Variable
        the policy log std

    Returns
    -------
    tf.Variable
        the log-probability of a given observation given the output action
        from the policy
    """
    pre_sum = -0.5 * (((input_ - mu_) / (
                tf.exp(log_std) + EPS)) ** 2 + 2 * log_std + np.log(
        2 * np.pi))
    return tf.reduce_sum(pre_sum, axis=1)


def apply_squashing_func(mu_, pi_, logp_pi):
    """Squash the output of the Gaussian distribution.

    This method also accounts for that in the log probability. The squashed
    mean is also returned for using deterministic actions.

    Parameters
    ----------
    mu_ : tf.Variable
        mean of the gaussian
    pi_ : tf.Variable
        output of the policy (or action) before squashing
    logp_pi : tf.Variable
        log probability before squashing

    Returns
    -------
    tf.Variable
        the output from the squashed deterministic policy
    tf.Variable
        the output from the squashed stochastic policy
    tf.Variable
        the log probability of a given squashed action
    """
    # Squash the output
    deterministic_policy = tf.nn.tanh(mu_)
    policy = tf.nn.tanh(pi_)

    # Squash correction (from original implementation)
    logp_pi -= tf.reduce_sum(tf.math.log(1 - policy ** 2 + EPS), axis=1)

    return deterministic_policy, policy, logp_pi


def explained_variance(y_pred, y_true):
    """Compute fraction of variance that ypred explains about y.

    Returns 1 - Var[y-ypred] / Var[y]

    interpretation:
        ev=0  =>  might as well have predicted zero
        ev=1  =>  perfect prediction
        ev<0  =>  worse than just predicting zero

    Parameters
    ----------
    y_pred : np.ndarray
        the prediction
    y_true : np.ndarray
        the expected value

    Returns
    -------
    float
        explained variance of ypred and y
    """
    var_y = reduce_var(y_true)
    return 1 - reduce_var(y_true - y_pred) / var_y


def print_params_shape(scope, param_type):
    """Print parameter shapes and number of parameters.

    Parameters
    ----------
    scope : str
        scope containing the parameters
    param_type : str
        the name of the parameter
    """
    shapes = [var.get_shape().as_list() for var in get_trainable_vars(scope)]
    nb_params = sum([reduce(lambda x, y: x * y, shape) for shape in shapes])
    print('  {} shapes: {}'.format(param_type, shapes))
    print('  {} params: {}'.format(param_type, nb_params))


def layer(val,
          num_outputs,
          name,
          act_fun=None,
          kernel_initializer=slim.variance_scaling_initializer(
              factor=1.0 / 3.0, mode='FAN_IN', uniform=True),
          layer_norm=False,
          batch_norm=False,
          phase=None,
          dropout=False,
          rate=None):
    """Create a fully-connected layer.

    Parameters
    ----------
    val : tf.Variable
        the input to the layer
    num_outputs : int
        number of outputs from the layer
    name : str
        the scope of the layer
    act_fun : tf.nn.* or None
        the activation function
    kernel_initializer : Any
        the initializing operation to the weights of the layer
    layer_norm : bool
        whether to enable layer normalization
    batch_norm : bool
        whether to enable batch normalization
    phase : tf.compat.v1.placeholder
        a placeholder that defines whether training is occurring for the batch
        normalization layer. Set to True in training and False in testing.
    dropout : bool
        whether to enable dropout
    rate : tf.compat.v1.placeholder
        the probability that each element is dropped if dropout is implemented

    Returns
    -------
    tf.Variable
        the output from the layer
    """
    val = tf.layers.dense(
        val, num_outputs, name=name, kernel_initializer=kernel_initializer)

    if layer_norm:
        val = tf.contrib.layers.layer_norm(val, center=True, scale=True)

    if batch_norm:
        val = tf.contrib.layers.batch_norm(
            val,
            center=True,
            scale=True,
            is_training=phase,
            scope='bn_{}'.format(name),
        )

    if act_fun is not None:
        val = act_fun(val)

    if dropout:
        val = tf.nn.dropout(val, rate=rate)

    return val


def conv_layer(val,
               filters,
               kernel_size,
               strides,
               name,
               act_fun=None,
               kernel_initializer=slim.variance_scaling_initializer(
                   factor=1.0 / 3.0, mode='FAN_IN', uniform=True),
               layer_norm=False,
               batch_norm=False,
               phase=None,
               dropout=False,
               rate=None):
    """Create a convolutional layer.

    Parameters
    ----------
    val : tf.Variable
        the input to the layer
    filters : int
        the number of channels in the convolutional kernel
    kernel_size : int or list of int
        the height and width of the convolutional filter
    strides : int or list of int
        the strides in each direction of convolution
    name : str
        the scope of the layer
    act_fun : tf.nn.* or None
        the activation function
    kernel_initializer : Any
        the initializing operation to the weights of the layer
    layer_norm : bool
        whether to enable layer normalization
    batch_norm : bool
        whether to enable batch normalization
    phase : tf.compat.v1.placeholder
        a placeholder that defines whether training is occurring for the batch
        normalization layer. Set to True in training and False in testing.
    dropout : bool
        whether to enable dropout
    rate : tf.compat.v1.placeholder
        the probability that each element is dropped if dropout is implemented

    Returns
    -------
    tf.Variable
        the output from the layer
    """
    val = tf.layers.conv2d(
        val,
        filters,
        kernel_size,
        strides=strides,
        padding='same',
        name=name,
        kernel_initializer=kernel_initializer
    )

    if layer_norm:
        val = tf.contrib.layers.layer_norm(val, center=True, scale=True)

    if batch_norm:
        val = tf.contrib.layers.batch_norm(
            val,
            center=True,
            scale=True,
            is_training=phase,
            scope='bn_{}'.format(name),
        )

    if act_fun is not None:
        val = act_fun(val)

    if dropout:
        val = tf.nn.dropout(val, rate=rate)

    return val


def create_fcnet(obs,
                 layers,
                 num_output,
                 stochastic,
                 act_fun,
                 layer_norm,
                 batch_norm,
                 phase,
                 dropout,
                 rate,
                 scope=None,
                 reuse=False,
                 output_pre=""):
    """Create a fully-connected neural network model.

    Parameters
    ----------
    obs : tf.Variable
        the input to the model
    layers : list of int
        the size of the neural network for the model
    num_output : int
        number of outputs from the model
    stochastic : bool
        whether the model should be stochastic or deterministic
    act_fun : tf.nn.* or None
        the activation function
    layer_norm : bool
        whether to enable layer normalization
    batch_norm : bool
        whether to enable batch normalization
    phase : tf.compat.v1.placeholder
        a placeholder that defines whether training is occurring for the batch
        normalization layer. Set to True in training and False in testing.
    dropout : bool
        whether to enable dropout
    rate : tf.compat.v1.placeholder
        the probability that each element is dropped if dropout is implemented
    scope : str
        the scope name of the model
    reuse : bool
        whether or not to reuse parameters
    output_pre : str
        a string that is prepended to the name of the output layer. For
        backwards compatibility purposes.

    Returns
    -------
    tf.Variable or (tf.Variable, tf.Variable)
        the output from the model. a variable representing the output from the
        model in the deterministic case and a tuple of the (mean, logstd) in
        the stochastic case
    """
    with tf.compat.v1.variable_scope(scope, reuse=reuse):
        pi_h = obs

        # Create the hidden layers.
        for i, layer_size in enumerate(layers):
            pi_h = layer(
                pi_h, layer_size, 'fc{}'.format(i),
                act_fun=act_fun,
                layer_norm=layer_norm,
                batch_norm=batch_norm,
                phase=phase,
                dropout=dropout,
                rate=rate,
            )

        if stochastic:
            # Create the output mean.
<<<<<<< HEAD
            policy_mean = layer(
                pi_h, num_output, 'mean',
                act_fun=None,
            )
=======
            policy_mean = layer(pi_h, num_output, 'mean', act_fun=None)
>>>>>>> 83952ade

            # Create the output log_std.
            log_std = layer(pi_h, num_output, 'log_std', act_fun=None)

            policy = (policy_mean, log_std)
        else:
            # Create the output layer.
            policy = layer(
                pi_h, num_output, '{}output'.format(output_pre),
                act_fun=None,
                kernel_initializer=tf.random_uniform_initializer(
                    minval=-3e-3, maxval=3e-3)
            )

        return policy


def create_conv(obs,
                image_height,
                image_width,
                image_channels,
                ignore_flat_channels,
                ignore_image,
                filters,
                kernel_sizes,
                strides,
                act_fun,
                layer_norm,
                batch_norm,
                phase,
                dropout,
                rate,
                scope=None,
                reuse=False):
    """Create a convolutional network.

    Parameters
    ----------
    obs : tf.Variable
        the input to the model
    image_height : int
        the height of the image in the observation
    image_width : int
        the width of the image in the observation
    image_channels : int
        the number of channels of the image in the observation
    ignore_flat_channels : list
        channels of the proprioceptive state to be ignored
    ignore_image : bool
        observation includes an image but should it be ignored
    filters : list of int
        the number of channels in the convolutional kernel
    kernel_sizes : int or list of int
        the height and width of the convolutional filter
    strides : int or list of int
        the strides in each direction of convolution
    act_fun : tf.nn.* or None
        the activation function
    layer_norm : bool
        whether to enable layer normalization
    batch_norm : bool
        whether to enable batch normalization
    phase : tf.compat.v1.placeholder
        a placeholder that defines whether training is occurring for the batch
        normalization layer. Set to True in training and False in testing.
    dropout : bool
        whether to enable dropout
    rate : tf.compat.v1.placeholder
        the probability that each element is dropped if dropout is implemented
    scope : str
        the scope name of the model
    reuse : bool
        whether or not to reuse parameters

    Returns
    -------
    tf.Variable
        the output from the network
    """
    with tf.compat.v1.variable_scope(scope, reuse=reuse):
        batch_size = tf.shape(obs)[0]
        image_size = image_height * image_width * image_channels

        original_pi_h = obs
        pi_h = original_pi_h[:, image_size:]

        ignored_indx = [
            i for i in range(pi_h.shape[1]) if i not in ignore_flat_channels]

        if len(ignored_indx) > 0:
            pi_h_ignored = tf.gather(pi_h, ignored_indx, axis=1)

        # Ignoring the image is useful for the lower level for creating an
        # abstraction barrier.
        if not ignore_image:
            pi_h_image = tf.reshape(
                original_pi_h[:, :image_size],
                [batch_size, image_height, image_width, image_channels]
            )

            # Create the hidden convolutional layers.
            for i, (filter_i, kernel_size_i, stride_i) in enumerate(zip(
                    filters, kernel_sizes, strides)):
                pi_h_image = conv_layer(
                    pi_h_image,
                    filter_i,
                    kernel_size_i,
                    stride_i,
                    'conv{}'.format(i),
                    act_fun=act_fun,
                    layer_norm=layer_norm,
                    batch_norm=batch_norm,
                    phase=phase,
                    dropout=dropout,
                    rate=rate,
                )

            h = pi_h_image.shape[1]
            w = pi_h_image.shape[2]
            c = pi_h_image.shape[3]
            pi_h = tf.concat(
                [tf.reshape(pi_h_image, [batch_size, h * w * c]) /
                 tf.cast(h * w * c, tf.float32),
                 pi_h], 1
            )
            if len(ignored_indx) > 0:
                pi_h = tf.concat([pi_h, pi_h_ignored], 1)

        return pi_h


def gae_returns(mb_rewards, mb_values, mb_dones, last_values, gamma, lam):
    """Compute the bootstrapped/discounted returns.

    Parameters
    ----------
    mb_rewards : array_like
        a minibatch of rewards from a given environment
    mb_values : array_like
        a minibatch of values computed by the policy from a given
        environment
    mb_dones : array_like
        a minibatch of done masks from a given environment
    last_values : array_like
        the value associated with the current observation within the
        environment
    gamma : float
        discount factor
    lam : float
        factor for trade-off of bias vs variance for Generalized Advantage
        Estimator

    Returns
    -------
    array_like
        GAE-style expected discounted returns.
    """
    n_steps = mb_rewards.shape[0]
    # print(mb_rewards)
    print(mb_dones)

    # Discount/bootstrap off value fn.
    mb_advs = np.zeros_like(mb_rewards)
    mb_vactual = np.zeros_like(mb_rewards)
    lastgaelam = 0
    traj_length = [0]
    for t in reversed(range(n_steps)):
        if t == n_steps - 1:
            if mb_dones[-1]:
                traj_length.append(0)
            nextnonterminal = 1.0 - mb_dones[-1]
            nextvalues = last_values
            mb_vactual[t] = mb_rewards[t]
        else:
            if mb_dones[t + 1]:
                traj_length.append(0)
            nextnonterminal = 1.0 - mb_dones[t+1]
            nextvalues = mb_values[t+1]
            mb_vactual[t] = mb_rewards[t] \
                + gamma * nextnonterminal * nextvalues
        traj_length[-1] += 1
        delta = mb_rewards[t] \
            + gamma * nextvalues * nextnonterminal - mb_values[t]
        mb_advs[t] = lastgaelam = delta \
            + gamma * lam * nextnonterminal * lastgaelam
    mb_returns = mb_advs + mb_values
    print(traj_length)

    return mb_returns


def process_minibatch(mb_obs,
                      mb_contexts,
                      mb_actions,
                      mb_values,
                      mb_neglogpacs,
                      mb_all_obs,
                      mb_rewards,
                      mb_returns,
                      mb_dones,
                      last_values,
                      gamma,
                      lam,
                      num_envs,
                      max_traj_length):
    """Process a minibatch of samples.

    This method re-formats the data to numpy arrays that can be passed to
    the tensorflow placeholders, and computes the GAE terms

    Parameters
    ----------
    mb_obs : array_like
        a minibatch of observations
    mb_contexts : array_like
        a minibatch of contextual terms
    mb_actions : array_like
        a minibatch of actions
    mb_values : array_like
        a minibatch of estimated values by the policy
    mb_neglogpacs : array_like
        a minibatch of the negative log-likelihood of performed actions
    mb_all_obs : array_like
        a minibatch of full state observations (for multiagent envs)
    mb_rewards : array_like
        a minibatch of environment rewards
    mb_returns : array_like
        a minibatch of expected discounted returns
    mb_dones : array_like
        a minibatch of done masks
    last_values : array_like
        the value associated with the current observation within the
        environment
    gamma : float
        discount factor
    lam : float
        factor for trade-off of bias vs variance for Generalized Advantage
        Estimator
    num_envs : int
        number of environments used to run simulations in parallel.

    Returns
    -------
    array_like
        the reformatted minibatch of observations
    array_like
        the reformatted minibatch of contextual terms
    array_like
        the reformatted minibatch of actions
    array_like
        the reformatted minibatch of estimated values by the policy
    array_like
        the reformatted minibatch of the negative log-likelihood of
        performed actions
    array_like
        the reformatted minibatch of full state observations (for
        multiagent envs)
    array_like
        the reformatted minibatch of environment rewards
    array_like
        the reformatted minibatch of expected discounted returns
    array_like
        the reformatted minibatch of done masks
    array_like
        a minibatch of estimated advantages
    int
        the number of sampled steps in the minibatch
    """
    for env_num in range(num_envs):
        # Convert the data to numpy arrays.
        mb_obs[env_num] = np.concatenate(mb_obs[env_num], axis=0)
        mb_rewards[env_num] = np.asarray(mb_rewards[env_num])
        mb_actions[env_num] = np.concatenate(mb_actions[env_num], axis=0)
        mb_values[env_num] = np.concatenate(mb_values[env_num], axis=0)
<<<<<<< HEAD
        if mb_neglogpacs is not None:  # TRPO case
            mb_neglogpacs[env_num] = np.concatenate(
                mb_neglogpacs[env_num], axis=0)
        mb_dones[env_num] = np.asarray(mb_dones[env_num])

        # TODO
        if max_traj_length is not None:
            (mb_obs[env_num],
             mb_rewards[env_num],
             mb_actions[env_num],
             mb_values[env_num],
             _,
             mb_dones[env_num]) = segment_trajectory(
                mb_obs=mb_obs[env_num].copy(),
                mb_rewards=mb_rewards[env_num],
                mb_actions=mb_actions[env_num],
                mb_values=mb_values[env_num],
                mb_neglogpacs=None,
                mb_dones=mb_dones[env_num],
                max_traj_length=max_traj_length,
            )
=======
        mb_dones[env_num] = np.asarray(mb_dones[env_num])
        n_steps += mb_obs[env_num].shape[0]
        if mb_neglogpacs is not None:
            mb_neglogpacs[env_num] = np.concatenate(
                mb_neglogpacs[env_num], axis=0)
>>>>>>> 83952ade

        # Compute the bootstrapped/discounted returns.
        mb_returns[env_num] = gae_returns(
            mb_rewards=mb_rewards[env_num],
            mb_values=mb_values[env_num],
            mb_dones=mb_dones[env_num],
            last_values=last_values[env_num],
            gamma=gamma,
            lam=lam,
        )

    # TODO.
    mb_obs = [x for x in mb_obs if len(x) > 0]
    mb_rewards = [x for x in mb_rewards if len(x) > 0]
    mb_actions = [x for x in mb_actions if len(x) > 0]
    mb_values = [x for x in mb_values if len(x) > 0]
    mb_dones = [x for x in mb_dones if len(x) > 0]

    # Concatenate the stored data.
    if len(mb_obs) > 1:
        mb_obs = np.concatenate(mb_obs)
        mb_contexts = np.concatenate(mb_contexts, axis=0)
        mb_actions = np.concatenate(mb_actions, axis=0)
        mb_values = np.concatenate(mb_values, axis=0)
<<<<<<< HEAD
        if mb_neglogpacs is not None:  # TRPO case
            mb_neglogpacs = np.concatenate(mb_neglogpacs, axis=0)
=======
>>>>>>> 83952ade
        mb_all_obs = np.concatenate(mb_all_obs, axis=0)
        mb_returns = np.concatenate(mb_returns, axis=0)
        if mb_neglogpacs is not None:
            mb_neglogpacs = np.concatenate(mb_neglogpacs, axis=0)
    else:
        mb_obs = mb_obs[0]
        mb_contexts = mb_contexts[0]
        mb_actions = mb_actions[0]
        mb_values = mb_values[0]
<<<<<<< HEAD
        if mb_neglogpacs is not None:  # TRPO case
            mb_neglogpacs = mb_neglogpacs[0]
=======
>>>>>>> 83952ade
        mb_all_obs = mb_all_obs[0]
        mb_returns = mb_returns[0]
        if mb_neglogpacs is not None:
            mb_neglogpacs = mb_neglogpacs[0]

    # Compute the advantages.
    advs = mb_returns - mb_values
    mb_advs = (advs - advs.mean()) / (advs.std() + 1e-8)

    n_steps = mb_obs.shape[0]

    return mb_obs, mb_contexts, mb_actions, mb_values, mb_neglogpacs, \
        mb_all_obs, mb_rewards, mb_returns, mb_dones, mb_advs, n_steps


def segment_trajectory(mb_obs,
                       mb_rewards,
                       mb_actions,
                       mb_values,
                       mb_neglogpacs,
                       mb_dones,
                       max_traj_length):
    """TODO.

    This method performs the following operations:

    1. TODO
    2. TODO
    3. TODO

    Parameters
    ----------
    mb_obs : TODO
        TODO
    mb_rewards : TODO
        TODO
    mb_actions : TODO
        TODO
    mb_values : TODO
        TODO
    mb_neglogpacs : TODO
        TODO
    mb_dones : TODO
        TODO
    max_traj_length : int
        TODO

    Returns
    -------
    TODO
        TODO
    TODO
        TODO
    TODO
        TODO
    TODO
        TODO
    TODO
        TODO
    TODO
        TODO
    """
    # Compute the length of each trajectory. The length of the trajectories are
    # defined as the number of time steps before a done mask is set to True.
    n_steps = mb_rewards.shape[0]
    traj_length = [0]
    t_start = [0]
    for t in range(n_steps - 1):
        traj_length[-1] += 1
        if mb_dones[t]:
            traj_length.append(0)
            t_start.append(t+1)
    t_start.append(n_steps)

    # Remove the trajectories whose length is length than the desired max
    # trajectory length.
    valid_trajectories = []
    for i in range(len(traj_length)):
        if traj_length[i] >= max_traj_length:
            valid_trajectories.extend(list(range(t_start[i], t_start[i+1])))

    mb_obs = mb_obs[valid_trajectories]
    mb_rewards = mb_rewards[valid_trajectories]
    mb_actions = mb_actions[valid_trajectories]
    mb_values = mb_values[valid_trajectories]
    if mb_neglogpacs is not None:
        mb_neglogpacs = mb_neglogpacs[valid_trajectories]
    mb_dones = mb_dones[valid_trajectories]

    # ======================================================================= #
    # Segment the remaining trajectories to set of subset trajectories that   #
    # are the desired length.                                                 #
    # ======================================================================= #

    # Recompute the trajectory start locations.
    n_steps = len(mb_dones)
    t_start = [0]
    for t in range(n_steps - 1):
        if mb_dones[t]:
            t_start.append(t + 1)
    t_start.append(n_steps)

    # Get the indices for sub-trajectories.
    indices = []
    for i in range(len(t_start) - 1):
        indx = t_start[i]
        while t_start[i + 1] - indx > max_traj_length:
            indices.append(list(range(indx, indx + max_traj_length)))
            indx += max_traj_length
        if indx > 0:
            indices.append(list(
                range(t_start[i + 1] - max_traj_length, t_start[i + 1])))

    # Get sub-trajectories.
    if len(indices) > 0:
        new_mb_obs = []
        new_mb_rewards = []
        new_mb_actions = []
        new_mb_values = []
        new_mb_neglogpacs = []
        new_mb_dones = []
        for indx in indices:
            new_mb_obs.extend(list(mb_obs[indx]))
            new_mb_rewards.extend(list(mb_rewards[indx]))
            new_mb_actions.extend(list(mb_actions[indx]))
            new_mb_values.extend(list(mb_values[indx]))
            if mb_neglogpacs is not None:
                new_mb_neglogpacs.extend(list(mb_neglogpacs[indx]))
            new_mb_dones.extend([0] * (max_traj_length - 1) + [1])

        # Convert to array
        mb_obs = np.array(new_mb_obs)
        mb_rewards = np.array(new_mb_rewards)
        mb_actions = np.array(new_mb_actions)
        mb_values = np.array(new_mb_values)
        if mb_neglogpacs is not None:
            mb_neglogpacs = np.array(new_mb_neglogpacs)
        mb_dones = np.array(new_mb_dones)

    return mb_obs, mb_rewards, mb_actions, mb_values, mb_neglogpacs, mb_dones


def setup_target_updates(model_scope, target_scope, scope, tau, verbose):
    """Create the soft and initial target updates.

    The initial model parameters are assumed to be stored under the scope name
    "model", while the target policy parameters are assumed to be under the
    scope name "target".

    If an additional outer scope was provided when creating the policies, they
    can be passed under the `scope` parameter.

    Parameters
    ----------
    model_scope : str
        the scope of the model parameters
    target_scope : str
        the scope of the target parameters
    scope : str or None
        the outer scope, set to None if not available
    tau : float
        target update rate
    verbose : int
        the verbosity level: 0 none, 1 training information, 2 tensorflow debug

    Returns
    -------
    tf.Operation
        initial target updates, to match the target with the model
    tf.Operation
        soft target update operations
    """
    if scope is not None:
        model_scope = scope + '/' + model_scope
        target_scope = scope + '/' + target_scope

    return get_target_updates(
        get_trainable_vars(model_scope),
        get_trainable_vars(target_scope),
        tau, verbose)<|MERGE_RESOLUTION|>--- conflicted
+++ resolved
@@ -111,13 +111,6 @@
 
 
 def var_shape(tensor):
-<<<<<<< HEAD
-    """
-    get TensorFlow Tensor shape
-
-    :param tensor: (TensorFlow Tensor) the input tensor
-    :return: ([int]) the shape
-=======
     """Get TensorFlow Tensor shape.
 
     Parameters
@@ -129,7 +122,6 @@
     -------
     list of int
         the shape
->>>>>>> 83952ade
     """
     out = tensor.get_shape().as_list()
     assert all(isinstance(a, int) for a in out), \
@@ -138,13 +130,6 @@
 
 
 def numel(tensor):
-<<<<<<< HEAD
-    """
-    get TensorFlow Tensor's number of elements
-
-    :param tensor: (TensorFlow Tensor) the input tensor
-    :return: (int) the number of elements
-=======
     """Get TensorFlow Tensor's number of elements.
 
     Parameters
@@ -156,21 +141,11 @@
     -------
     int
         the number of elements
->>>>>>> 83952ade
     """
     return int(np.prod(var_shape(tensor)))
 
 
 def flatgrad(loss, var_list, clip_norm=None):
-<<<<<<< HEAD
-    """
-    calculates the gradient and flattens it
-
-    :param loss: (float) the loss value
-    :param var_list: ([TensorFlow Tensor]) the variables
-    :param clip_norm: (float) clip the gradients (disabled if None)
-    :return: ([TensorFlow Tensor]) flattened gradient
-=======
     """Calculate the gradient and flattens it.
 
     Parameters
@@ -186,7 +161,6 @@
     -------
     list of tf.Tensor
         flattened gradient
->>>>>>> 83952ade
     """
     grads = tf.gradients(loss, var_list)
     if clip_norm is not None:
@@ -198,15 +172,6 @@
 
 
 class SetFromFlat(object):
-<<<<<<< HEAD
-    def __init__(self, var_list, dtype=tf.float32, sess=None):
-        """
-        Set the parameters from a flat vector
-
-        :param var_list: ([TensorFlow Tensor]) the variables
-        :param dtype: (type) the type for the placeholder
-        :param sess: (TensorFlow Session)
-=======
     """Set the parameters from a flat vector."""
 
     def __init__(self, var_list, dtype=tf.float32, sess=None):
@@ -220,7 +185,6 @@
             the type for the placeholder
         sess : tf.Session
             the tensorflow session
->>>>>>> 83952ade
         """
         shapes = list(map(var_shape, var_list))
         total_size = np.sum([int(np.prod(shape)) for shape in shapes])
@@ -237,10 +201,7 @@
         self.sess = sess
 
     def __call__(self, theta):
-<<<<<<< HEAD
-=======
         """Perform the class-specific operation."""
->>>>>>> 83952ade
         if self.sess is None:
             return tf.get_default_session().run(
                 self.operation, feed_dict={self.theta: theta})
@@ -250,14 +211,6 @@
 
 
 class GetFlat(object):
-<<<<<<< HEAD
-    def __init__(self, var_list, sess=None):
-        """
-        Get the parameters as a flat vector
-
-        :param var_list: ([TensorFlow Tensor]) the variables
-        :param sess: (TensorFlow Session)
-=======
     """Get the parameters as a flat vector."""
 
     def __init__(self, var_list, sess=None):
@@ -269,17 +222,13 @@
             the variables
         sess : tf.Session
             the tensorflow session
->>>>>>> 83952ade
         """
         self.operation = tf.concat(
             axis=0, values=[tf.reshape(v, [numel(v)]) for v in var_list])
         self.sess = sess
 
     def __call__(self):
-<<<<<<< HEAD
-=======
         """Perform the class-specific operation."""
->>>>>>> 83952ade
         if self.sess is None:
             return tf.get_default_session().run(self.operation)
         else:
@@ -644,14 +593,7 @@
 
         if stochastic:
             # Create the output mean.
-<<<<<<< HEAD
-            policy_mean = layer(
-                pi_h, num_output, 'mean',
-                act_fun=None,
-            )
-=======
             policy_mean = layer(pi_h, num_output, 'mean', act_fun=None)
->>>>>>> 83952ade
 
             # Create the output log_std.
             log_std = layer(pi_h, num_output, 'log_std', act_fun=None)
@@ -926,11 +868,10 @@
         mb_rewards[env_num] = np.asarray(mb_rewards[env_num])
         mb_actions[env_num] = np.concatenate(mb_actions[env_num], axis=0)
         mb_values[env_num] = np.concatenate(mb_values[env_num], axis=0)
-<<<<<<< HEAD
-        if mb_neglogpacs is not None:  # TRPO case
+        mb_dones[env_num] = np.asarray(mb_dones[env_num])
+        if mb_neglogpacs is not None:
             mb_neglogpacs[env_num] = np.concatenate(
                 mb_neglogpacs[env_num], axis=0)
-        mb_dones[env_num] = np.asarray(mb_dones[env_num])
 
         # TODO
         if max_traj_length is not None:
@@ -948,13 +889,6 @@
                 mb_dones=mb_dones[env_num],
                 max_traj_length=max_traj_length,
             )
-=======
-        mb_dones[env_num] = np.asarray(mb_dones[env_num])
-        n_steps += mb_obs[env_num].shape[0]
-        if mb_neglogpacs is not None:
-            mb_neglogpacs[env_num] = np.concatenate(
-                mb_neglogpacs[env_num], axis=0)
->>>>>>> 83952ade
 
         # Compute the bootstrapped/discounted returns.
         mb_returns[env_num] = gae_returns(
@@ -979,11 +913,6 @@
         mb_contexts = np.concatenate(mb_contexts, axis=0)
         mb_actions = np.concatenate(mb_actions, axis=0)
         mb_values = np.concatenate(mb_values, axis=0)
-<<<<<<< HEAD
-        if mb_neglogpacs is not None:  # TRPO case
-            mb_neglogpacs = np.concatenate(mb_neglogpacs, axis=0)
-=======
->>>>>>> 83952ade
         mb_all_obs = np.concatenate(mb_all_obs, axis=0)
         mb_returns = np.concatenate(mb_returns, axis=0)
         if mb_neglogpacs is not None:
@@ -993,11 +922,6 @@
         mb_contexts = mb_contexts[0]
         mb_actions = mb_actions[0]
         mb_values = mb_values[0]
-<<<<<<< HEAD
-        if mb_neglogpacs is not None:  # TRPO case
-            mb_neglogpacs = mb_neglogpacs[0]
-=======
->>>>>>> 83952ade
         mb_all_obs = mb_all_obs[0]
         mb_returns = mb_returns[0]
         if mb_neglogpacs is not None:
