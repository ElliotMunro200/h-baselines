"""Utility methods when performing training."""
import argparse
from hbaselines.algorithms.rl_algorithm import TD3_PARAMS
from hbaselines.algorithms.rl_algorithm import SAC_PARAMS
from hbaselines.algorithms.rl_algorithm import PPO_PARAMS
from hbaselines.algorithms.rl_algorithm import TRPO_PARAMS
from hbaselines.algorithms.rl_algorithm import FEEDFORWARD_PARAMS
from hbaselines.algorithms.rl_algorithm import GOAL_CONDITIONED_PARAMS
from hbaselines.algorithms.rl_algorithm import MULTIAGENT_PARAMS
from hbaselines.algorithms.utils import is_sac_policy
from hbaselines.algorithms.utils import is_td3_policy
from hbaselines.algorithms.utils import is_ppo_policy
from hbaselines.algorithms.utils import is_trpo_policy
from hbaselines.algorithms.utils import is_goal_conditioned_policy
from hbaselines.algorithms.utils import is_multiagent_policy


def get_hyperparameters(args, policy):
    """Return the hyperparameters of a training algorithm from the parser."""
    algorithm_params = {
        "total_steps": args.total_steps,
        "nb_train_steps": args.nb_train_steps,
        "nb_rollout_steps": args.nb_rollout_steps,
        "nb_eval_episodes": args.nb_eval_episodes,
        "actor_update_freq": args.actor_update_freq,
        "meta_update_freq": args.meta_update_freq,
        "reward_scale": args.reward_scale,
        "render": args.render,
        "render_eval": args.render_eval,
        "save_replay_buffer": args.save_replay_buffer,
        "verbose": args.verbose,
        "num_envs": args.num_envs,
        "_init_setup_model": True,
    }

    # add FeedForwardPolicy parameters
    policy_kwargs = {
        "l2_penalty": args.l2_penalty,
        "model_params": {
            "model_type": getattr(args, "model_params:model_type"),
            "layer_norm": getattr(args, "model_params:layer_norm"),
            "batch_norm": getattr(args, "model_params:batch_norm"),
            "dropout": getattr(args, "model_params:dropout"),
            "ignore_image": getattr(args, "model_params:ignore_image"),
            "image_height": getattr(args, "model_params:image_height"),
            "image_width": getattr(args, "model_params:image_width"),
            "image_channels": getattr(args, "model_params:image_channels"),
            "ignore_flat_channels":
                getattr(args, "model_params:ignore_flat_channels") or
                FEEDFORWARD_PARAMS["model_params"]["ignore_flat_channels"],
            "filters":
                getattr(args, "model_params:filters") or
                FEEDFORWARD_PARAMS["model_params"]["filters"],
            "kernel_sizes":
                getattr(args, "model_params:kernel_sizes") or
                FEEDFORWARD_PARAMS["model_params"]["kernel_sizes"],
            "strides":
                getattr(args, "model_params:strides") or
                FEEDFORWARD_PARAMS["model_params"]["strides"],
            "layers":
                getattr(args, "model_params:layers") or
                FEEDFORWARD_PARAMS["model_params"]["layers"],
        }
    }

    # add TD3 parameters
    if is_td3_policy(policy):
        policy_kwargs.update({
            "buffer_size": args.buffer_size,
            "batch_size": args.batch_size,
            "actor_lr": args.actor_lr,
            "critic_lr": args.critic_lr,
            "tau": args.tau,
            "gamma": args.gamma,
            "use_huber": args.use_huber,
            "noise": args.noise,
            "target_policy_noise": args.target_policy_noise,
            "target_noise_clip": args.target_noise_clip,
        })

    # add SAC parameters
    if is_sac_policy(policy):
        policy_kwargs.update({
            "buffer_size": args.buffer_size,
            "batch_size": args.batch_size,
            "actor_lr": args.actor_lr,
            "critic_lr": args.critic_lr,
            "tau": args.tau,
            "gamma": args.gamma,
            "use_huber": args.use_huber,
            "target_entropy": args.target_entropy,
        })

    # add PPO parameters
    if is_ppo_policy(policy):
        policy_kwargs.update({
            "learning_rate": args.learning_rate,
            "n_minibatches": args.n_minibatches,
            "n_opt_epochs": args.n_opt_epochs,
            "gamma": args.gamma,
            "lam": args.lam,
            "ent_coef": args.ent_coef,
            "vf_coef": args.vf_coef,
            "max_grad_norm": args.max_grad_norm,
            "cliprange": args.cliprange,
            "cliprange_vf": args.cliprange_vf,
        })

    # add TRPO parameters
    if is_trpo_policy(policy):
        policy_kwargs.update({
            "gamma": args.gamma,
            "lam": args.lam,
            "ent_coef": args.ent_coef,
            "cg_iters": args.cg_iters,
            "vf_iters": args.vf_iters,
            "vf_stepsize": args.vf_stepsize,
            "cg_damping": args.cg_damping,
            "max_kl": args.max_kl,
        })

    # add GoalConditionedPolicy parameters
    if is_goal_conditioned_policy(policy):
        policy_kwargs.update({
            "num_levels": args.num_levels,
            "meta_period": args.meta_period,
            "intrinsic_reward_type": args.intrinsic_reward_type,
            "intrinsic_reward_scale": args.intrinsic_reward_scale,
            "relative_goals": args.relative_goals,
            "off_policy_corrections": args.off_policy_corrections,
            "hindsight": args.hindsight,
            "subgoal_testing_rate": args.subgoal_testing_rate,
            "cooperative_gradients": args.cooperative_gradients,
            "cg_weights": args.cg_weights,
            "cg_delta": args.cg_delta,
            "pretrain_worker": args.pretrain_worker,
            "pretrain_path": args.pretrain_path,
            "pretrain_ckpt": args.pretrain_ckpt,
        })

    # add MultiAgentPolicy parameters
    if is_multiagent_policy(policy):
        policy_kwargs.update({
            "shared": args.shared,
            "maddpg": args.maddpg,
            "n_agents": args.n_agents,
        })

    # add the policy_kwargs term to the algorithm parameters
    algorithm_params['policy_kwargs'] = policy_kwargs

    return algorithm_params


def parse_options(description,
                  example_usage,
                  args,
                  multiagent=True,
                  hierarchical=True):
    """Parse training options user can specify in command line.

    Parameters
    ----------
    description : str
        the description of the script using this parser
    example_usage : str
        an example of the runner script being used
    args : list of str
        command-line arguments
    multiagent : bool
        whether the policy is supposed to be multiagent
    hierarchical : bool
        whether the policy is supposed to be hierarchical

    Returns
    -------
    argparse.Namespace
        the output parser object
    """
    parser_algorithm = argparse.ArgumentParser(
        description=description, epilog=example_usage)

    # required input parameters
    parser_algorithm.add_argument(
        'env_name', type=str,
        help='Name of the gym environment. This environment must either be '
             'registered in gym, be available in the computation framework '
             'Flow, or be available within the hbaselines/envs folder.')

    # optional input parameters
    parser_algorithm.add_argument(
        '--alg', type=str, default='TD3',
        help='The algorithm to use. Must be one of [TD3, SAC].')
    parser_algorithm.add_argument(
        '--evaluate', action='store_true',
        help='add an evaluation environment')
    parser_algorithm.add_argument(
        '--n_training', type=int, default=1,
        help='Number of training operations to perform. Each training '
             'operation is performed on a new seed. Defaults to 1.')
    parser_algorithm.add_argument(
        '--seed', type=int, default=1,
        help='Sets the seed for numpy, tensorflow, and random.')
    parser_algorithm.add_argument(
        '--log_interval', type=int, default=2000,
        help='the number of training steps before logging training results')
    parser_algorithm.add_argument(
        '--eval_interval', type=int, default=50000,
        help='number of simulation steps in the training environment before '
             'an evaluation is performed')
    parser_algorithm.add_argument(
        '--save_interval', type=int, default=50000,
        help='number of simulation steps in the training environment before '
             'the model is saved')
    parser_algorithm.add_argument(
        '--initial_exploration_steps', type=int, default=10000,
        help='number of timesteps that the policy is run before training to '
             'initialize the replay buffer with samples')
    parser_algorithm.add_argument(
        '--log_dir', type=str, default=None,
        help='the directory to log the data. Defaults to the current '
             'directory.')

    parser_algorithm = create_algorithm_parser(parser_algorithm)
    [args_alg, extras_alg] = parser_algorithm.parse_known_args(args)

    # policy-specific hyperparameters
    parser_policy = argparse.ArgumentParser(
        description=description, epilog=example_usage)
    if args_alg.alg == "TD3":
        parser_policy = create_td3_parser(parser_policy)
    elif args_alg.alg == "SAC":
        parser_policy = create_sac_parser(parser_policy)
    elif args_alg.alg == "PPO":
        parser_policy = create_ppo_parser(parser_policy)
    elif args_alg.alg == "TRPO":
        parser_policy = create_trpo_parser(parser_policy)

    # arguments for different model architectures
    parser_policy = create_feedforward_parser(parser_policy)
    if hierarchical:
        parser_policy = create_goal_conditioned_parser(parser_policy)
    if multiagent:
        parser_policy = create_multi_feedforward_parser(parser_policy)

    return parser_policy.parse_args(extras_alg, namespace=args_alg)


def create_algorithm_parser(parser):
    """Add the algorithm hyperparameters to the parser."""
    parser.add_argument(
        '--total_steps',  type=int, default=1000000,
        help='Total number of timesteps used during training.')
    parser.add_argument(
        '--nb_train_steps', type=int, default=1,
        help='the number of training steps')
    parser.add_argument(
        '--nb_rollout_steps', type=int, default=1,
        help='the number of rollout steps')
    parser.add_argument(
        '--nb_eval_episodes', type=int, default=50,
        help='the number of evaluation episodes')
    parser.add_argument(
        '--reward_scale', type=float, default=1,
        help='the value the reward should be scaled by')
    parser.add_argument(
        '--render', action='store_true',
        help='enable rendering of the environment')
    parser.add_argument(
        '--render_eval', action='store_true',
        help='enable rendering of the evaluation environment')
    parser.add_argument(
        '--save_replay_buffer', action='store_true',
        help='whether to save the data from the replay buffer, at the '
             'frequency that the model is saved. Only the most recent replay '
             'buffer is stored.')
    parser.add_argument(
        '--num_envs', type=int, default=1,
        help='number of environments used to run simulations in parallel. '
             'Each environment is run on a separate CPUS and uses the same '
             'policy as the rest. Must be less than or equal to '
             'nb_rollout_steps.')
    parser.add_argument(
        '--verbose', type=int, default=2,
        help='the verbosity level: 0 none, 1 training information, '
             '2 tensorflow debug')
    parser.add_argument(
        '--actor_update_freq', type=int, default=2,
        help='number of training steps per actor policy update step. The '
             'critic policy is updated every training step.')
    parser.add_argument(
        '--meta_update_freq', type=int, default=10,
        help='number of training steps per meta policy update step. The actor '
             'policy of the meta-policy is further updated at the frequency '
             'provided by the actor_update_freq variable. Note that this value'
             ' is only relevant when using the GoalConditionedPolicy policy.')

    return parser


def create_td3_parser(parser):
    """Add the TD3 hyperparameters to the parser."""
    parser.add_argument(
        "--buffer_size",
        type=int,
        default=TD3_PARAMS["buffer_size"],
        help="the max number of transitions to store")
    parser.add_argument(
        "--batch_size",
        type=int,
        default=TD3_PARAMS["batch_size"],
        help="the size of the batch for learning the policy")
    parser.add_argument(
        "--actor_lr",
        type=float,
        default=TD3_PARAMS["actor_lr"],
        help="the actor learning rate")
    parser.add_argument(
        "--critic_lr",
        type=float,
        default=TD3_PARAMS["critic_lr"],
        help="the critic learning rate")
    parser.add_argument(
        "--tau",
        type=float,
        default=TD3_PARAMS["tau"],
        help="the soft update coefficient (keep old values, between 0 and 1)")
    parser.add_argument(
        "--gamma",
        type=float,
        default=TD3_PARAMS["gamma"],
        help="the discount rate")
    parser.add_argument(
        "--use_huber",
        action="store_true",
        help="specifies whether to use the huber distance function as the "
             "loss for the critic. If set to False, the mean-squared error "
             "metric is used instead")
    parser.add_argument(
        "--noise",
        type=float,
        default=TD3_PARAMS["noise"],
        help="scaling term to the range of the action space, that is "
             "subsequently used as the standard deviation of Gaussian noise "
             "added to the action if `apply_noise` is set to True in "
             "`get_action`")
    parser.add_argument(
        "--target_policy_noise",
        type=float,
        default=TD3_PARAMS["target_policy_noise"],
        help="standard deviation term to the noise from the output of the "
             "target actor policy. See TD3 paper for more.")
    parser.add_argument(
        "--target_noise_clip",
        type=float,
        default=TD3_PARAMS["target_noise_clip"],
        help="clipping term for the noise injected in the target actor policy")

    return parser


def create_sac_parser(parser):
    """Add the SAC hyperparameters to the parser."""
    parser.add_argument(
        "--buffer_size",
        type=int,
        default=SAC_PARAMS["buffer_size"],
        help="the max number of transitions to store")
    parser.add_argument(
        "--batch_size",
        type=int,
        default=SAC_PARAMS["batch_size"],
        help="the size of the batch for learning the policy")
    parser.add_argument(
        "--actor_lr",
        type=float,
        default=SAC_PARAMS["actor_lr"],
        help="the actor learning rate")
    parser.add_argument(
        "--critic_lr",
        type=float,
        default=SAC_PARAMS["critic_lr"],
        help="the critic learning rate")
    parser.add_argument(
        "--tau",
        type=float,
        default=SAC_PARAMS["tau"],
        help="the soft update coefficient (keep old values, between 0 and 1)")
    parser.add_argument(
        "--gamma",
        type=float,
        default=SAC_PARAMS["gamma"],
        help="the discount rate")
    parser.add_argument(
        "--use_huber",
        action="store_true",
        help="specifies whether to use the huber distance function as the "
             "loss for the critic. If set to False, the mean-squared error "
             "metric is used instead")
    parser.add_argument(
        "--target_entropy",
        type=float,
        default=SAC_PARAMS["target_entropy"],
        help="target entropy used when learning the entropy coefficient. If "
             "set to None, a heuristic value is used.")

    return parser


def create_ppo_parser(parser):
    """Add the PPO hyperparameters to the parser."""
    parser.add_argument(
        "--learning_rate",
        type=float,
        default=PPO_PARAMS["learning_rate"],
        help="the learning rate")
    parser.add_argument(
        "--n_minibatches",
        type=int,
        default=PPO_PARAMS["n_minibatches"],
        help="number of training minibatches per update")
    parser.add_argument(
        "--n_opt_epochs",
        type=int,
        default=PPO_PARAMS["n_opt_epochs"],
        help="number of training epochs per update procedure")
    parser.add_argument(
        "--gamma",
        type=float,
        default=PPO_PARAMS["gamma"],
        help="the discount factor")
    parser.add_argument(
        "--lam",
        type=float,
        default=PPO_PARAMS["lam"],
        help="factor for trade-off of bias vs variance for Generalized "
             "Advantage Estimator")
    parser.add_argument(
        "--ent_coef",
        type=float,
        default=PPO_PARAMS["ent_coef"],
        help="entropy coefficient for the loss calculation")
    parser.add_argument(
        "--vf_coef",
        type=float,
        default=PPO_PARAMS["vf_coef"],
        help="value function coefficient for the loss calculation")
    parser.add_argument(
        "--max_grad_norm",
        type=float,
        default=PPO_PARAMS["max_grad_norm"],
        help="the maximum value for the gradient clipping")
    parser.add_argument(
        "--cliprange",
        type=float,
        default=PPO_PARAMS["cliprange"],
        help="clipping parameter, it can be a function")
    parser.add_argument(
        "--cliprange_vf",
        type=float,
        default=PPO_PARAMS["cliprange_vf"],
        help="clipping parameter for the value function, it can be a "
             "function. This is a parameter specific to the OpenAI "
             "implementation. If None is passed (default), then `cliprange` "
             "(that is used for the policy) will be used. IMPORTANT: this "
             "clipping depends on the reward scaling. To deactivate value "
             "function clipping (and recover the original PPO "
             "implementation), you have to pass a negative value (e.g. -1).")

    return parser


def create_trpo_parser(parser):
    """Add the TRPO hyperparameters to the parser."""
    parser.add_argument(
        "--gamma",
        type=float,
        default=TRPO_PARAMS["gamma"],
        help="the discount factor")
    parser.add_argument(
        "--lam",
        type=float,
        default=TRPO_PARAMS["lam"],
        help="factor for trade-off of bias vs variance for Generalized "
             "Advantage Estimator")
    parser.add_argument(
        "--ent_coef",
        type=float,
        default=TRPO_PARAMS["ent_coef"],
        help="entropy coefficient for the loss calculation")
    parser.add_argument(
        "--cg_iters",
        type=int,
        default=TRPO_PARAMS["cg_iters"],
<<<<<<< HEAD
        help="TODO")
=======
        help="the number of iterations for the conjugate gradient calculation")
>>>>>>> 83952ade
    parser.add_argument(
        "--vf_iters",
        type=int,
        default=TRPO_PARAMS["vf_iters"],
<<<<<<< HEAD
        help="TODO")
=======
        help="the value function’s number iterations for learning")
>>>>>>> 83952ade
    parser.add_argument(
        "--vf_stepsize",
        type=float,
        default=TRPO_PARAMS["vf_stepsize"],
<<<<<<< HEAD
        help="TODO")
=======
        help="the value function stepsize")
>>>>>>> 83952ade
    parser.add_argument(
        "--cg_damping",
        type=float,
        default=TRPO_PARAMS["cg_damping"],
<<<<<<< HEAD
        help="TODO")
=======
        help="the compute gradient dampening factor")
>>>>>>> 83952ade
    parser.add_argument(
        "--max_kl",
        type=float,
        default=TRPO_PARAMS["max_kl"],
<<<<<<< HEAD
        help="TODO")
=======
        help="the Kullback-Leibler loss threshold")
>>>>>>> 83952ade

    return parser


def create_feedforward_parser(parser):
    """Add the feedforward policy hyperparameters to the parser."""
    parser.add_argument(
        "--l2_penalty",
        type=float,
        default=FEEDFORWARD_PARAMS["l2_penalty"],
        help="L2 regularization penalty. This is applied to the policy "
             "network.")
    parser.add_argument(
        "--model_params:model_type",
        type=str,
        default=FEEDFORWARD_PARAMS["model_params"]["model_type"],
        help="the type of model to use. Must be one of {\"fcnet\", \"conv\"}.")
    parser.add_argument(
        "--model_params:layer_norm",
        action="store_true",
        help="enable layer normalisation")
    parser.add_argument(
        "--model_params:batch_norm",
        action="store_true",
        help="enable batch normalisation")
    parser.add_argument(
        "--model_params:dropout",
        action="store_true",
        help="enable dropout")
    parser.add_argument(
        "--model_params:layers",
        type=int,
        nargs="+",
        help="the size of the neural network for the policy")
    parser.add_argument(
        "--model_params:ignore_flat_channels",
        type=int,
        nargs="+",
        help="specifies which channels of the observation to ignore")
    parser.add_argument(
        "--model_params:ignore_image",
        action="store_true",
        help="specifies whether the image in the observation "
             "should be ignored and removed")
    parser.add_argument(
        "--model_params:image_height",
        type=int,
        default=FEEDFORWARD_PARAMS["model_params"]["image_height"],
        help="the height of the image observation")
    parser.add_argument(
        "--model_params:image_width",
        type=int,
        default=FEEDFORWARD_PARAMS["model_params"]["image_width"],
        help="the width of the image observation")
    parser.add_argument(
        "--model_params:image_channels",
        type=int,
        default=FEEDFORWARD_PARAMS["model_params"]["image_channels"],
        help="the number of channels of the image observation")
    parser.add_argument(
        "--model_params:filters",
        type=int,
        nargs="+",
        help="specifies the convolutional filters per layer")
    parser.add_argument(
        "--model_params:kernel_sizes",
        type=int,
        nargs="+",
        help="specifies the convolutional kernel sizes per layer")
    parser.add_argument(
        "--model_params:strides",
        type=int,
        nargs="+",
        help="specifies the convolutional strides per layer")

    return parser


def create_goal_conditioned_parser(parser):
    """Add the goal-conditioned policy hyperparameters to the parser."""
    parser.add_argument(
        "--num_levels",
        type=int,
        default=GOAL_CONDITIONED_PARAMS["num_levels"],
        help="number of levels within the hierarchy. Must be greater than 1. "
             "Two levels  correspond to a Manager/Worker paradigm.")
    parser.add_argument(
        "--meta_period",
        type=int,
        default=GOAL_CONDITIONED_PARAMS["meta_period"],
        help="meta-policy action period")
    parser.add_argument(
        "--intrinsic_reward_type",
        type=str,
        default=GOAL_CONDITIONED_PARAMS["intrinsic_reward_type"],
        help="the reward function to be used by the lower-level policies. See "
             "the base goal-conditioned policy for a description.")
    parser.add_argument(
        "--intrinsic_reward_scale",
        type=float,
        default=GOAL_CONDITIONED_PARAMS["intrinsic_reward_scale"],
        help="the value that the intrinsic reward should be scaled by")
    parser.add_argument(
        "--relative_goals",
        action="store_true",
        help="specifies whether the goal issued by the higher-level policies "
             "is meant to be a relative or absolute goal, i.e. specific state "
             "or change in state")
    parser.add_argument(
        "--off_policy_corrections",
        action="store_true",
        help="whether to use off-policy corrections during the update "
             "procedure. See: https://arxiv.org/abs/1805.08296")
    parser.add_argument(
        "--hindsight",
        action="store_true",
        help="whether to include hindsight action and goal transitions in the "
             "replay buffer. See: https://arxiv.org/abs/1712.00948")
    parser.add_argument(
        "--subgoal_testing_rate",
        type=float,
        default=GOAL_CONDITIONED_PARAMS["subgoal_testing_rate"],
        help="rate at which the original (non-hindsight) sample is stored in "
             "the replay buffer as well. Used only if `hindsight` is set to "
             "True.")
    parser.add_argument(
        "--cooperative_gradients",
        action="store_true",
        help="whether to use the cooperative gradient update procedure for the"
             " higher-level policy. See: https://arxiv.org/abs/1912.02368v1")
    parser.add_argument(
        "--cg_weights",
        type=float,
        default=GOAL_CONDITIONED_PARAMS["cg_weights"],
        help="weights for the gradients of the loss of the lower-level "
             "policies with respect to the parameters of the higher-level "
             "policies. Only used if `cooperative_gradients` is set to True.")
    parser.add_argument(
        "--cg_delta",
        type=float,
        default=GOAL_CONDITIONED_PARAMS["cg_delta"],
        help="the desired lower-level expected returns. If set to None, a "
             "fixed Lagrangian specified by cg_weights is used instead. Only "
             "used if `cooperative_gradients` is set to True.")
    parser.add_argument(
        "--pretrain_worker",
        action="store_true",
        help="specifies whether you are pre-training the lower-level "
             "policies. Actions by the high-level policy are randomly sampled "
             "from its action space.")
    parser.add_argument(
        "--pretrain_path",
        type=str,
        default=GOAL_CONDITIONED_PARAMS["pretrain_path"],
        help="path to the pre-trained worker policy checkpoints")
    parser.add_argument(
        "--pretrain_ckpt",
        type=int,
        default=GOAL_CONDITIONED_PARAMS["pretrain_ckpt"],
        help="checkpoint number to use within the worker policy path. If set "
             "to None, the most recent checkpoint is used.")

    return parser


def create_multi_feedforward_parser(parser):
    """Add the multi-agent policy hyperparameters to the parser."""
    parser.add_argument(
        "--shared",
        action="store_true",
        help="whether to use a shared policy for all agents")
    parser.add_argument(
        "--maddpg",
        action="store_true",
        help="whether to use an algorithm-specific variant of the MADDPG "
             "algorithm")
    parser.add_argument(
        "--n_agents",
        type=int,
        default=MULTIAGENT_PARAMS["n_agents"],
        help="the expected number of agents in the environment. Only relevant "
             "if using shared policies with MADDPG or goal-conditioned "
             "hierarchies.")

    return parser<|MERGE_RESOLUTION|>--- conflicted
+++ resolved
@@ -492,47 +492,27 @@
         "--cg_iters",
         type=int,
         default=TRPO_PARAMS["cg_iters"],
-<<<<<<< HEAD
-        help="TODO")
-=======
         help="the number of iterations for the conjugate gradient calculation")
->>>>>>> 83952ade
     parser.add_argument(
         "--vf_iters",
         type=int,
         default=TRPO_PARAMS["vf_iters"],
-<<<<<<< HEAD
-        help="TODO")
-=======
         help="the value function’s number iterations for learning")
->>>>>>> 83952ade
     parser.add_argument(
         "--vf_stepsize",
         type=float,
         default=TRPO_PARAMS["vf_stepsize"],
-<<<<<<< HEAD
-        help="TODO")
-=======
         help="the value function stepsize")
->>>>>>> 83952ade
     parser.add_argument(
         "--cg_damping",
         type=float,
         default=TRPO_PARAMS["cg_damping"],
-<<<<<<< HEAD
-        help="TODO")
-=======
         help="the compute gradient dampening factor")
->>>>>>> 83952ade
     parser.add_argument(
         "--max_kl",
         type=float,
         default=TRPO_PARAMS["max_kl"],
-<<<<<<< HEAD
-        help="TODO")
-=======
         help="the Kullback-Leibler loss threshold")
->>>>>>> 83952ade
 
     return parser
 
