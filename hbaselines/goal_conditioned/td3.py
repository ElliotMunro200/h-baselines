"""TD3-compatible goal-conditioned hierarchical policy."""
import tensorflow as tf
import numpy as np

from hbaselines.goal_conditioned.base import GoalConditionedPolicy as \
    BaseGoalConditionedPolicy
from hbaselines.fcnet.td3 import FeedForwardPolicy
from hbaselines.utils.tf_util import get_trainable_vars


class GoalConditionedPolicy(BaseGoalConditionedPolicy):
    """TD3-compatible goal-conditioned hierarchical policy."""

    def __init__(self,
                 sess,
                 ob_space,
                 ac_space,
                 co_space,
                 buffer_size,
                 batch_size,
                 actor_lr,
                 critic_lr,
                 verbose,
                 tau,
                 gamma,
                 noise,
                 target_policy_noise,
                 target_noise_clip,
                 use_huber,
                 l2_penalty,
                 model_params,
                 num_levels,
                 meta_period,
                 intrinsic_reward_type,
                 intrinsic_reward_scale,
                 relative_goals,
                 off_policy_corrections,
                 hindsight,
                 subgoal_testing_rate,
                 cooperative_gradients,
                 cg_weights,
                 pretrain_worker,
                 pretrain_path,
                 pretrain_ckpt,
                 scope=None,
                 env_name="",
                 num_envs=1):
        """Instantiate the goal-conditioned hierarchical policy.

        Parameters
        ----------
        sess : tf.compat.v1.Session
            the current TensorFlow session
        ob_space : gym.spaces.*
            the observation space of the environment
        ac_space : gym.spaces.*
            the action space of the environment
        co_space : gym.spaces.*
            the context space of the environment
        buffer_size : int
            the max number of transitions to store
        batch_size : int
            SGD batch size
        actor_lr : float
            actor learning rate
        critic_lr : float
            critic learning rate
        verbose : int
            the verbosity level: 0 none, 1 training information, 2 tensorflow
            debug
        tau : float
            target update rate
        gamma : float
            discount factor
        noise : float
            scaling term to the range of the action space, that is subsequently
            used as the standard deviation of Gaussian noise added to the
            action if `apply_noise` is set to True in `get_action`.
        target_policy_noise : float
            standard deviation term to the noise from the output of the target
            actor policy. See TD3 paper for more.
        target_noise_clip : float
            clipping term for the noise injected in the target actor policy
        use_huber : bool
            specifies whether to use the huber distance function as the loss
            for the critic. If set to False, the mean-squared error metric is
            used instead
        l2_penalty : float
            L2 regularization penalty. This is applied to the policy network.
        model_params : dict
            dictionary of model-specific parameters. See parent class.
        num_levels : int
            number of levels within the hierarchy. Must be greater than 1. Two
            levels correspond to a Manager/Worker paradigm.
        meta_period : int
            meta-policy action period
        intrinsic_reward_type : str
            the reward function to be used by the lower-level policies. See the
            base goal-conditioned policy for a description.
        intrinsic_reward_scale : float
            the value that the intrinsic reward should be scaled by
        relative_goals : bool
            specifies whether the goal issued by the higher-level policies is
            meant to be a relative or absolute goal, i.e. specific state or
            change in state
        off_policy_corrections : bool
            whether to use off-policy corrections during the update procedure.
            See: https://arxiv.org/abs/1805.08296
        hindsight : bool
            whether to include hindsight action and goal transitions in the
            replay buffer. See: https://arxiv.org/abs/1712.00948
        subgoal_testing_rate : float
            rate at which the original (non-hindsight) sample is stored in the
            replay buffer as well. Used only if `hindsight` is set to True.
        cooperative_gradients : bool
            whether to use the cooperative gradient update procedure for the
            higher-level policy. See: https://arxiv.org/abs/1912.02368v1
        cg_weights : float
            weights for the gradients of the loss of the lower-level policies
            with respect to the parameters of the higher-level policies. Only
            used if `cooperative_gradients` is set to True.
        pretrain_worker : bool
            specifies whether you are pre-training the lower-level policies.
            Actions by the high-level policy are randomly sampled from its
            action space.
        pretrain_path : str or None
            path to the pre-trained worker policy checkpoints
        pretrain_ckpt : int or None
            checkpoint number to use within the worker policy path. If set to
            None, the most recent checkpoint is used.
        """
        super(GoalConditionedPolicy, self).__init__(
            sess=sess,
            ob_space=ob_space,
            ac_space=ac_space,
            co_space=co_space,
            buffer_size=buffer_size,
            batch_size=batch_size,
            actor_lr=actor_lr,
            critic_lr=critic_lr,
            verbose=verbose,
            tau=tau,
            gamma=gamma,
            use_huber=use_huber,
            l2_penalty=l2_penalty,
            model_params=model_params,
            num_levels=num_levels,
            meta_period=meta_period,
            intrinsic_reward_type=intrinsic_reward_type,
            intrinsic_reward_scale=intrinsic_reward_scale,
            relative_goals=relative_goals,
            off_policy_corrections=off_policy_corrections,
            hindsight=hindsight,
            subgoal_testing_rate=subgoal_testing_rate,
            cooperative_gradients=cooperative_gradients,
            cg_weights=cg_weights,
            scope=scope,
            env_name=env_name,
            pretrain_worker=pretrain_worker,
            pretrain_path=pretrain_path,
            pretrain_ckpt=pretrain_ckpt,
            num_envs=num_envs,
            meta_policy=FeedForwardPolicy,
            worker_policy=FeedForwardPolicy,
            additional_params=dict(
                noise=noise,
                target_policy_noise=target_policy_noise,
                target_noise_clip=target_noise_clip,
            ),
        )

    # ======================================================================= #
    #                       Auxiliary methods for HIRO                        #
    # ======================================================================= #

    # TODO: add support for multi-level hierarchies
    def _log_probs(self, meta_actions, worker_obses, worker_actions):
        """Calculate the log probability of the next goal by the meta-policies.

        Parameters
        ----------
        meta_actions : array_like
            (batch_size, m_ac_dim, num_samples) matrix of candidate higher-
            level policy actions
        worker_obses : array_like
            (batch_size, w_obs_dim, meta_period + 1) matrix of lower-level
            policy observations
        worker_actions : array_like
            (batch_size, w_ac_dim, meta_period) list of lower-level policy
            actions

        Returns
        -------
        array_like
            (batch_size, num_samples) fitness associated with every state /
            action / goal pair

        Helps
        -----
        * _sample_best_meta_action(self):
        """
        fitness = []
        batch_size, goal_dim, num_samples = meta_actions.shape
        _, _, meta_period = worker_actions.shape

        # Loop through the elements of the batch.
        for i in range(batch_size):
            # Extract the candidate goals for the current element in the batch.
            # The worker observations and actions from the meta period of the
            # current batch are also collected to compute the log-probability
            # of a given candidate goal.
            goals_per_sample = meta_actions[i, :, :].T
            worker_obses_per_sample = worker_obses[i, :, :].T
            worker_actions_per_sample = worker_actions[i, :, :].T

            # This will be used to store the cumulative log-probabilities of a
            # given candidate goal for the entire meta-period.
            fitness_per_sample = np.zeros(num_samples)

            # Create repeated representations of each worker observation for
            # each candidate goal. The indexing of worker_obses_per_sample is
            # meant to do the following:
            #  1. We remove the last observation since it does not correspond
            #     to any action for the current meta-period.
            #  2. Since the worker observations contain the goal (context) for
            #     the last `goal_dim` elements, these elements are removed to
            #     only provide the environmental observation.
            tiled_worker_obses_per_sample = np.tile(
                worker_obses_per_sample[:-1, :-goal_dim],
                (num_samples, 1)
            )

            # Create repeated representations of each candidate goal for each
            # worker observation in a meta period.
            tiled_goals_per_sample = np.tile(
                goals_per_sample, meta_period).reshape(
                (num_samples * meta_period, goal_dim))

            # If relative goals are being used, update the later goals to match
            # what they would be under the relative goals difference approach.
            if self.relative_goals:
                goal_diff = worker_obses_per_sample[:-1, :] - np.tile(
                    worker_obses_per_sample[0, :], (meta_period, 1))
                tiled_goals_per_sample += \
                    np.tile(goal_diff, (num_samples, 1))[:, self.goal_indices]

            # Compute the actions the Worker would perform given a specific
            # observation/goal for the current instantiation of the policy.
            pred_actions = self.policy[-1].get_action(
                tiled_worker_obses_per_sample,
                tiled_goals_per_sample,
                apply_noise=False,
                random_actions=False
            )

            # Compute error as the distance between expected and actual actions
            normalized_error = -np.mean(
                np.square(
                    np.tile(worker_actions_per_sample, (num_samples, 1))
                    - pred_actions
                ),
                axis=1
            )

            # Sum the different normalized errors to get the fitness of each
            # candidate goal.
            for j in range(num_samples):
                fitness_per_sample[j] = np.sum(
                    normalized_error[j * meta_period: (j+1) * meta_period])

            fitness.append(fitness_per_sample)

        return np.array(fitness)

    # ======================================================================= #
    #                       Auxiliary methods for CHER                        #
    # ======================================================================= #

    def _setup_cooperative_gradients(self):
        self.t = 0
        """Create the cooperative gradients meta-policy optimizer."""
<<<<<<< HEAD
=======
        # placeholder for the lambda term.
        self.cg_weights = [
            tf.compat.v1.Variable(initial_value=-4.20, trainable=True)
            for _ in range(self.num_levels - 1)]
        self.cg_delta = -2 * (1 / (1 - self.gamma))

>>>>>>> 008104d6
        self.cg_loss = []
        self.cg_optimizer = []
        for level in range(self.num_levels - 1):
            # Index relevant variables based on self.goal_indices
            meta_obs0 = self.crop_to_goal(self.policy[level].obs_ph)
            meta_obs1 = self.crop_to_goal(self.policy[level].obs1_ph)
            worker_obs0 = self.crop_to_goal(self.policy[level + 1].obs_ph)
            worker_obs1 = self.crop_to_goal(self.policy[level + 1].obs1_ph)

            if self.relative_goals:
                # Relative goal formulation as per HIRO.
                goal = meta_obs0 + self.policy[level].actor_tf - meta_obs1
            else:
                # Goal is the direct output from the meta policy in this case.
                goal = self.policy[level].actor_tf

            # Concatenate the output from the manager with the worker policy.
            obs_shape = self.policy[level + 1].ob_space.shape[0]
            obs = tf.concat(
                [self.policy[level + 1].obs_ph[:, :obs_shape], goal], axis=-1)

            # Create the worker policy with inputs directly from the manager.
            with tf.compat.v1.variable_scope("level_{}/model".format(level+1)):
                worker_with_meta_obs = self.policy[level + 1].make_critic(
                    obs,
                    self.policy[level + 1].action_ph,
                    reuse=True, scope="qf_0")

            # Create a tensorflow operation that mimics the reward function
            # that is used to provide feedback to the worker.
            if self.intrinsic_reward_type.startswith("scaled"):
                # Scale the observations/goals by the action space of the
                # upper-level policy if requested.
                ac_space = self.policy[level].ac_space
                scale = 0.5 * (ac_space.high - ac_space.low)
                worker_obs0 /= scale
                goal /= scale
                worker_obs1 /= scale

            if self.relative_goals:
                # Implement relative goals if requested.
                goal += worker_obs0

            if self.intrinsic_reward_type.endswith("exp_negative_distance"):
                reward_fn = tf.reduce_mean(tf.exp(-tf.reduce_sum(
                    tf.square(worker_obs0 + goal - worker_obs1), axis=1)))
            elif self.intrinsic_reward_type.endswith("negative_distance"):
                reward_fn = -tf.compat.v1.losses.mean_squared_error(
                    worker_obs0 + goal, worker_obs1)
            else:
                raise ValueError("Unknown intrinsic reward type: {}".format(
                    self.intrinsic_reward_type))

            # Scale by the worker reward scale.
            reward_fn *= self.intrinsic_reward_scale

            # Compute the worker loss with respect to the meta policy actions.
            cg_loss = - (tf.reduce_mean(worker_with_meta_obs) + reward_fn)
            self.cg_loss.append(cg_loss)

            # Create the optimizer object.
            optimizer = tf.compat.v1.train.AdamOptimizer(
                self.policy[level].actor_lr)
            self.cg_optimizer.append(optimizer.minimize(
<<<<<<< HEAD
                self.policy[level].actor_loss + self.cg_weights * cg_loss,
=======
                self.policy[level].actor_loss
                + tf.exp(self.cg_weights[level]) * cg_loss,
>>>>>>> 008104d6
                var_list=get_trainable_vars(
                    "level_{}/model/pi/".format(level)),
            ))

            cg_weights_loss = \
                tf.reduce_mean(
                    tf.exp(self.cg_weights[level]) * tf.stop_gradient(
                        worker_with_meta_obs + reward_fn - self.cg_delta
                    )
                )
            optimizer = tf.compat.v1.train.AdamOptimizer(learning_rate=3e-4)
            self.cg_weights_optimizer = optimizer.minimize(
                cg_weights_loss,
                var_list=[self.cg_weights[level]])

            # Add to tensorboard.
            tf.compat.v1.summary.scalar(
                "level_{}/cg_weights_log".format(level),
                self.cg_weights[level])
            tf.compat.v1.summary.scalar(
                "level_{}/cg_weights".format(level),
                tf.exp(self.cg_weights[level]))
            tf.compat.v1.summary.scalar(
                "level_{}/cg_weights_loss".format(level),
                cg_weights_loss)
            tf.compat.v1.summary.scalar(
                "level_{}/worker_with_meta_obs".format(level),
                tf.reduce_mean(worker_with_meta_obs))

    def _cooperative_gradients_update(self,
                                      obs0,
                                      actions,
                                      rewards,
                                      obs1,
                                      terminals1,
                                      level_num,
                                      update_actor=True):
        """Perform the gradient update procedure for the CHER algorithm.

        This procedure is similar to update_from_batch, expect it runs the
        self.cg_optimizer operation instead of the policy object's optimizer,
        and utilizes some information from the worker samples as well.

        Parameters
        ----------
        obs0 : list of array_like
            (batch_size, obs_dim) matrix of observations for every level in the
            hierarchy
        actions : list of array_like
            (batch_size, ac_dim) matrix of actions for every level in the
            hierarchy
        obs1 : list of array_like
            (batch_size, obs_dim) matrix of next step observations for every
            level in the hierarchy
        rewards : list of array_like
            (batch_size,) vector of rewards for every level in the hierarchy
        terminals1 : list of numpy bool
            (batch_size,) vector of done masks for every level in the hierarchy
        level_num : int
            the hierarchy level number of the policy to optimize
        update_actor : bool
            specifies whether to update the actor policy of the meta policy.
            The critic policy is still updated if this value is set to False.

        Returns
        -------
        [float, float]
            meta-policy critic loss
        float
            meta-policy actor loss
        """
        self.t += 1
        # Reshape to match previous behavior and placeholder shape.
        rewards[level_num] = rewards[level_num].reshape(-1, 1)
        terminals1[level_num] = terminals1[level_num].reshape(-1, 1)

        # Update operations for the critic networks.
        step_ops = [
            self.policy[level_num].critic_loss,
            self.policy[level_num].critic_optimizer[0],
            self.policy[level_num].critic_optimizer[1],
        ]

        feed_dict = {
            self.policy[level_num].obs_ph: obs0[level_num],
            self.policy[level_num].action_ph: actions[level_num],
            self.policy[level_num].rew_ph: rewards[level_num],
            self.policy[level_num].obs1_ph: obs1[level_num],
            self.policy[level_num].terminals1: terminals1[level_num],
            self.policy[level_num + 1].action_ph: actions[level_num + 1],
            self.policy[level_num + 1].obs_ph: obs0[level_num + 1],
        }

        # Update the cg_weights terms.
        if self.t > 1000:
            step_ops += [self.cg_weights_optimizer]

        if update_actor:
            # Actor updates and target soft update operation.
            step_ops += [
                self.policy[level_num].actor_loss,
                self.cg_optimizer[level_num],  # This is what's replaced.
                self.policy[level_num].target_soft_updates,
            ]

            feed_dict.update({
                self.policy[level_num + 1].obs_ph: obs0[level_num + 1],
                self.policy[level_num + 1].action_ph: actions[level_num + 1],
                self.policy[level_num + 1].obs1_ph: obs1[level_num + 1],
            })

        # Perform the update operations and collect the critic loss.
        critic_loss, *_vals = self.sess.run(step_ops, feed_dict=feed_dict)

        # Extract the actor loss.
        actor_loss = _vals[2] if update_actor else 0

        return critic_loss, actor_loss

    def get_td_map(self):
        """See parent class.

        This adds the cg_weights term in case cooperative gradients are being
        used.
        """
        td_map = super(GoalConditionedPolicy, self).get_td_map()

        return td_map<|MERGE_RESOLUTION|>--- conflicted
+++ resolved
@@ -279,15 +279,12 @@
     def _setup_cooperative_gradients(self):
         self.t = 0
         """Create the cooperative gradients meta-policy optimizer."""
-<<<<<<< HEAD
-=======
         # placeholder for the lambda term.
         self.cg_weights = [
             tf.compat.v1.Variable(initial_value=-4.20, trainable=True)
             for _ in range(self.num_levels - 1)]
-        self.cg_delta = -2 * (1 / (1 - self.gamma))
-
->>>>>>> 008104d6
+        self.cg_delta = -4 * (1 / (1 - self.gamma))
+
         self.cg_loss = []
         self.cg_optimizer = []
         for level in range(self.num_levels - 1):
@@ -352,12 +349,8 @@
             optimizer = tf.compat.v1.train.AdamOptimizer(
                 self.policy[level].actor_lr)
             self.cg_optimizer.append(optimizer.minimize(
-<<<<<<< HEAD
-                self.policy[level].actor_loss + self.cg_weights * cg_loss,
-=======
                 self.policy[level].actor_loss
                 + tf.exp(self.cg_weights[level]) * cg_loss,
->>>>>>> 008104d6
                 var_list=get_trainable_vars(
                     "level_{}/model/pi/".format(level)),
             ))
