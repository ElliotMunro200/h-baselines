"""TD3-compatible goal-conditioned hierarchical policy."""
import tensorflow as tf
import numpy as np

from hbaselines.goal_conditioned.base import GoalConditionedPolicy as \
    BaseGoalConditionedPolicy
from hbaselines.fcnet.td3 import FeedForwardPolicy
from hbaselines.utils.tf_util import get_trainable_vars


class GoalConditionedPolicy(BaseGoalConditionedPolicy):
    """TD3-compatible goal-conditioned hierarchical policy."""

    def __init__(self,
                 sess,
                 ob_space,
                 ac_space,
                 co_space,
                 buffer_size,
                 batch_size,
                 actor_lr,
                 critic_lr,
                 verbose,
                 tau,
                 gamma,
                 noise,
                 target_policy_noise,
                 target_noise_clip,
                 use_huber,
                 l2_penalty,
                 model_params,
                 num_levels,
                 meta_period,
                 intrinsic_reward_type,
                 intrinsic_reward_scale,
                 relative_goals,
                 off_policy_corrections,
                 hindsight,
                 subgoal_testing_rate,
                 cooperative_gradients,
                 cg_weights,
                 cg_delta,
                 pretrain_worker,
                 pretrain_path,
                 pretrain_ckpt,
                 total_steps,
                 scope=None,
                 env_name="",
                 num_envs=1):
        """Instantiate the goal-conditioned hierarchical policy.

        Parameters
        ----------
        sess : tf.compat.v1.Session
            the current TensorFlow session
        ob_space : gym.spaces.*
            the observation space of the environment
        ac_space : gym.spaces.*
            the action space of the environment
        co_space : gym.spaces.*
            the context space of the environment
        buffer_size : int
            the max number of transitions to store
        batch_size : int
            SGD batch size
        actor_lr : float
            actor learning rate
        critic_lr : float
            critic learning rate
        verbose : int
            the verbosity level: 0 none, 1 training information, 2 tensorflow
            debug
        tau : float
            target update rate
        gamma : float
            discount factor
        noise : float
            scaling term to the range of the action space, that is subsequently
            used as the standard deviation of Gaussian noise added to the
            action if `apply_noise` is set to True in `get_action`.
        target_policy_noise : float
            standard deviation term to the noise from the output of the target
            actor policy. See TD3 paper for more.
        target_noise_clip : float
            clipping term for the noise injected in the target actor policy
        use_huber : bool
            specifies whether to use the huber distance function as the loss
            for the critic. If set to False, the mean-squared error metric is
            used instead
        l2_penalty : float
            L2 regularization penalty. This is applied to the policy network.
        model_params : dict
            dictionary of model-specific parameters. See parent class.
        num_levels : int
            number of levels within the hierarchy. Must be greater than 1. Two
            levels correspond to a Manager/Worker paradigm.
        meta_period : int
            meta-policy action period
        intrinsic_reward_type : str
            the reward function to be used by the lower-level policies. See the
            base goal-conditioned policy for a description.
        intrinsic_reward_scale : float
            the value that the intrinsic reward should be scaled by
        relative_goals : bool
            specifies whether the goal issued by the higher-level policies is
            meant to be a relative or absolute goal, i.e. specific state or
            change in state
        off_policy_corrections : bool
            whether to use off-policy corrections during the update procedure.
            See: https://arxiv.org/abs/1805.08296
        hindsight : bool
            whether to include hindsight action and goal transitions in the
            replay buffer. See: https://arxiv.org/abs/1712.00948
        subgoal_testing_rate : float
            rate at which the original (non-hindsight) sample is stored in the
            replay buffer as well. Used only if `hindsight` is set to True.
        cooperative_gradients : bool
            whether to use the cooperative gradient update procedure for the
            higher-level policy. See: https://arxiv.org/abs/1912.02368v1
        cg_weights : float
            weights for the gradients of the loss of the lower-level policies
            with respect to the parameters of the higher-level policies. Only
            used if `cooperative_gradients` is set to True.
        cg_delta : float
            the desired lower-level expected returns. If set to None, a fixed
            Lagrangian specified by cg_weights is used instead. Only used if
            `cooperative_gradients` is set to True.
        pretrain_worker : bool
            specifies whether you are pre-training the lower-level policies.
            Actions by the high-level policy are randomly sampled from its
            action space.
        pretrain_path : str or None
            path to the pre-trained worker policy checkpoints
        pretrain_ckpt : int or None
            checkpoint number to use within the worker policy path. If set to
            None, the most recent checkpoint is used.
        total_steps : int
            Total number of timesteps used during training. Used by a subset of
            algorithms.
        """
<<<<<<< HEAD
        print(model_params)
        BaseGoalConditionedPolicy.__init__(
            self,
=======
        self.buffer_size = buffer_size
        self.batch_size = batch_size
        self.actor_lr = actor_lr
        self.critic_lr = critic_lr
        self.tau = tau
        self.gamma = gamma
        self.use_huber = use_huber

        # Utility method for indexing the goal out of an observation variable.
        self.crop_to_goal = lambda g: tf.gather(
            g,
            tf.tile(tf.expand_dims(np.array(self.goal_indices), 0),
                    [self.batch_size, 1]),
            batch_dims=1, axis=1)

        super(GoalConditionedPolicy, self).__init__(
>>>>>>> 37aeb860
            sess=sess,
            ob_space=ob_space,
            ac_space=ac_space,
            co_space=co_space,
            buffer_size=buffer_size,
            batch_size=batch_size,
            actor_lr=actor_lr,
            critic_lr=critic_lr,
            verbose=verbose,
            tau=tau,
            gamma=gamma,
            use_huber=use_huber,
            l2_penalty=l2_penalty,
            model_params=model_params,
            num_levels=num_levels,
            meta_period=meta_period,
            intrinsic_reward_type=intrinsic_reward_type,
            intrinsic_reward_scale=intrinsic_reward_scale,
            relative_goals=relative_goals,
            off_policy_corrections=off_policy_corrections,
            hindsight=hindsight,
            subgoal_testing_rate=subgoal_testing_rate,
            cooperative_gradients=cooperative_gradients,
            cg_weights=cg_weights,
            cg_delta=cg_delta,
            scope=scope,
            env_name=env_name,
            pretrain_worker=pretrain_worker,
            pretrain_path=pretrain_path,
            pretrain_ckpt=pretrain_ckpt,
            total_steps=total_steps,
            num_envs=num_envs,
            meta_policy=FeedForwardPolicy,
            worker_policy=FeedForwardPolicy,
            additional_params=dict(
                noise=noise,
                target_policy_noise=target_policy_noise,
                target_noise_clip=target_noise_clip,
            ),
        )

    # ======================================================================= #
    #                       Auxiliary methods for HIRO                        #
    # ======================================================================= #

    # TODO: add support for multi-level hierarchies
    def _log_probs(self, meta_actions, worker_obses, worker_actions):
        """Calculate the log probability of the next goal by the meta-policies.

        Parameters
        ----------
        meta_actions : array_like
            (batch_size, m_ac_dim, num_samples) matrix of candidate higher-
            level policy actions
        worker_obses : array_like
            (batch_size, w_obs_dim, meta_period + 1) matrix of lower-level
            policy observations
        worker_actions : array_like
            (batch_size, w_ac_dim, meta_period) list of lower-level policy
            actions

        Returns
        -------
        array_like
            (batch_size, num_samples) fitness associated with every state /
            action / goal pair

        Helps
        -----
        * _sample_best_meta_action(self):
        """
        fitness = []
        batch_size, goal_dim, num_samples = meta_actions.shape
        _, _, meta_period = worker_actions.shape

        # Loop through the elements of the batch.
        for i in range(batch_size):
            # Extract the candidate goals for the current element in the batch.
            # The worker observations and actions from the meta period of the
            # current batch are also collected to compute the log-probability
            # of a given candidate goal.
            goals_per_sample = meta_actions[i, :, :].T
            worker_obses_per_sample = worker_obses[i, :, :].T
            worker_actions_per_sample = worker_actions[i, :, :].T

            # This will be used to store the cumulative log-probabilities of a
            # given candidate goal for the entire meta-period.
            fitness_per_sample = np.zeros(num_samples)

            # Create repeated representations of each worker observation for
            # each candidate goal. The indexing of worker_obses_per_sample is
            # meant to do the following:
            #  1. We remove the last observation since it does not correspond
            #     to any action for the current meta-period.
            #  2. Since the worker observations contain the goal (context) for
            #     the last `goal_dim` elements, these elements are removed to
            #     only provide the environmental observation.
            tiled_worker_obses_per_sample = np.tile(
                worker_obses_per_sample[:-1, :-goal_dim],
                (num_samples, 1)
            )

            # Create repeated representations of each candidate goal for each
            # worker observation in a meta period.
            tiled_goals_per_sample = np.tile(
                goals_per_sample, meta_period).reshape(
                (num_samples * meta_period, goal_dim))

            # If relative goals are being used, update the later goals to match
            # what they would be under the relative goals difference approach.
            if self.relative_goals:
                goal_diff = worker_obses_per_sample[:-1, :] - np.tile(
                    worker_obses_per_sample[0, :], (meta_period, 1))
                tiled_goals_per_sample += \
                    np.tile(goal_diff, (num_samples, 1))[:, self.goal_indices]

            # Compute the actions the Worker would perform given a specific
            # observation/goal for the current instantiation of the policy.
            pred_actions = self.policy[-1].get_action(
                tiled_worker_obses_per_sample,
                tiled_goals_per_sample,
                apply_noise=False,
                random_actions=False
            )

            # Compute error as the distance between expected and actual actions
            normalized_error = -np.mean(
                np.square(
                    np.tile(worker_actions_per_sample, (num_samples, 1))
                    - pred_actions
                ),
                axis=1
            )

            # Sum the different normalized errors to get the fitness of each
            # candidate goal.
            for j in range(num_samples):
                fitness_per_sample[j] = np.sum(
                    normalized_error[j * meta_period: (j+1) * meta_period])

            fitness.append(fitness_per_sample)

        return np.array(fitness)

    # ======================================================================= #
    #                       Auxiliary methods for CHER                        #
    # ======================================================================= #

    def _setup_cooperative_gradients(self):
        """Create the cooperative gradients meta-policy optimizer."""
        self._n_train_steps = 0

        if self.cg_delta is not None:
            # placeholder for the lambda term.
            self.cg_weights = [
                tf.compat.v1.Variable(initial_value=-4.20, trainable=True)
                for _ in range(self.num_levels - 1)]
        else:
            self.cg_weights = [
                np.log(self.cg_weights).astype(np.float32)
                for _ in range(self.num_levels - 1)]

        self.cg_loss = []
        self.cg_optimizer = []
        for level in range(self.num_levels - 1):
            # Index relevant variables based on self.goal_indices
            meta_obs0 = self.crop_to_goal(self.policy[level].obs_ph)
            meta_obs1 = self.crop_to_goal(self.policy[level].obs1_ph)
            worker_obs0 = self.crop_to_goal(self.policy[level + 1].obs_ph)
            worker_obs1 = self.crop_to_goal(self.policy[level + 1].obs1_ph)

            if self.relative_goals:
                # Relative goal formulation as per HIRO.
                goal = meta_obs0 + self.policy[level].actor_tf - meta_obs1
            else:
                # Goal is the direct output from the meta policy in this case.
                goal = self.policy[level].actor_tf

            # Concatenate the output from the manager with the worker policy.
            obs_shape = self.policy[level + 1].ob_space.shape[0]
            obs = tf.concat(
                [self.policy[level + 1].obs_ph[:, :obs_shape], goal], axis=-1)

            # Create the worker policy with inputs directly from the manager.
            with tf.compat.v1.variable_scope("level_{}/model".format(level+1)):
                worker_with_meta_obs = self.policy[level + 1].make_critic(
                    obs,
                    self.policy[level + 1].action_ph,
                    reuse=True, scope="qf_0")

            # Create a tensorflow operation that mimics the reward function
            # that is used to provide feedback to the worker.
            if self.intrinsic_reward_type.startswith("scaled"):
                # Scale the observations/goals by the action space of the
                # upper-level policy if requested.
                ac_space = self.policy[level].ac_space
                scale = 0.5 * (ac_space.high - ac_space.low)
                worker_obs0 /= scale
                goal /= scale
                worker_obs1 /= scale

            if self.relative_goals:
                # Implement relative goals if requested.
                goal += worker_obs0

            if self.intrinsic_reward_type.endswith("exp_negative_distance"):
                reward_fn = tf.reduce_mean(tf.exp(-tf.reduce_sum(
                    tf.square(worker_obs0 + goal - worker_obs1), axis=1)))
            elif self.intrinsic_reward_type.endswith("negative_distance"):
                reward_fn = -tf.compat.v1.losses.mean_squared_error(
                    worker_obs0 + goal, worker_obs1)
            else:
                raise ValueError("Unknown intrinsic reward type: {}".format(
                    self.intrinsic_reward_type))

            # Scale by the worker reward scale.
            reward_fn *= self.intrinsic_reward_scale

            # Compute the worker loss with respect to the meta policy actions.
            cg_loss = - (tf.reduce_mean(worker_with_meta_obs) + reward_fn)
            self.cg_loss.append(cg_loss)

            # Create the optimizer object.
            optimizer = tf.compat.v1.train.AdamOptimizer(
                self.policy[level].actor_lr)
            self.cg_optimizer.append(optimizer.minimize(
                self.policy[level].actor_loss
                + tf.exp(self.cg_weights[level]) * cg_loss,
                var_list=get_trainable_vars(
                    "level_{}/model/pi/".format(level)),
            ))

            if self.cg_delta is not None:
                cg_weights_loss = \
                    tf.reduce_mean(
                        tf.exp(self.cg_weights[level]) * tf.stop_gradient(
                            worker_with_meta_obs + reward_fn - self.cg_delta
                        )
                    )
                optimizer = tf.compat.v1.train.AdamOptimizer(self.actor_lr)
                self.cg_weights_optimizer = optimizer.minimize(
                    cg_weights_loss,
                    var_list=[self.cg_weights[level]])

                # Add to tensorboard.
                tf.compat.v1.summary.scalar(
                    "level_{}/cg_weights_log".format(level),
                    self.cg_weights[level])
                tf.compat.v1.summary.scalar(
                    "level_{}/cg_weights".format(level),
                    tf.exp(self.cg_weights[level]))
                tf.compat.v1.summary.scalar(
                    "level_{}/cg_weights_loss".format(level),
                    cg_weights_loss)
                tf.compat.v1.summary.scalar(
                    "level_{}/worker_with_meta_obs".format(level),
                    tf.reduce_mean(worker_with_meta_obs))

    def _cooperative_gradients_update(self,
                                      obs0,
                                      actions,
                                      rewards,
                                      obs1,
                                      terminals1,
                                      level_num,
                                      update_actor=True):
        """Perform the gradient update procedure for the CHER algorithm.

        This procedure is similar to update_from_batch, expect it runs the
        self.cg_optimizer operation instead of the policy object's optimizer,
        and utilizes some information from the worker samples as well.

        Parameters
        ----------
        obs0 : list of array_like
            (batch_size, obs_dim) matrix of observations for every level in the
            hierarchy
        actions : list of array_like
            (batch_size, ac_dim) matrix of actions for every level in the
            hierarchy
        obs1 : list of array_like
            (batch_size, obs_dim) matrix of next step observations for every
            level in the hierarchy
        rewards : list of array_like
            (batch_size,) vector of rewards for every level in the hierarchy
        terminals1 : list of numpy bool
            (batch_size,) vector of done masks for every level in the hierarchy
        level_num : int
            the hierarchy level number of the policy to optimize
        update_actor : bool
            specifies whether to update the actor policy of the meta policy.
            The critic policy is still updated if this value is set to False.
        """
        self._n_train_steps += 1

        # Reshape to match previous behavior and placeholder shape.
        rewards[level_num] = rewards[level_num].reshape(-1, 1)
        terminals1[level_num] = terminals1[level_num].reshape(-1, 1)

        # Update operations for the critic networks.
        step_ops = [
            self.policy[level_num].critic_optimizer[0],
            self.policy[level_num].critic_optimizer[1],
        ]

        feed_dict = {
            self.policy[level_num].obs_ph: obs0[level_num],
            self.policy[level_num].action_ph: actions[level_num],
            self.policy[level_num].rew_ph: rewards[level_num],
            self.policy[level_num].obs1_ph: obs1[level_num],
            self.policy[level_num].terminals1: terminals1[level_num],
            self.policy[level_num + 1].action_ph: actions[level_num + 1],
            self.policy[level_num + 1].obs_ph: obs0[level_num + 1],
        }

        # Update the cg_weights terms.
        if self._n_train_steps > 1000 and self.cg_delta is not None:
            step_ops += [self.cg_weights_optimizer]

        if update_actor:
            # Actor updates and target soft update operation.
            step_ops += [
                self.cg_optimizer[level_num],  # This is what's replaced.
                self.policy[level_num].target_soft_updates,
            ]

            feed_dict.update({
                self.policy[level_num + 1].obs_ph: obs0[level_num + 1],
                self.policy[level_num + 1].action_ph: actions[level_num + 1],
                self.policy[level_num + 1].obs1_ph: obs1[level_num + 1],
            })

        # Perform the update operations.
        self.sess.run(step_ops, feed_dict=feed_dict)<|MERGE_RESOLUTION|>--- conflicted
+++ resolved
@@ -138,11 +138,6 @@
             Total number of timesteps used during training. Used by a subset of
             algorithms.
         """
-<<<<<<< HEAD
-        print(model_params)
-        BaseGoalConditionedPolicy.__init__(
-            self,
-=======
         self.buffer_size = buffer_size
         self.batch_size = batch_size
         self.actor_lr = actor_lr
@@ -159,7 +154,6 @@
             batch_dims=1, axis=1)
 
         super(GoalConditionedPolicy, self).__init__(
->>>>>>> 37aeb860
             sess=sess,
             ob_space=ob_space,
             ac_space=ac_space,
