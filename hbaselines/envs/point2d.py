"""Script containing the Point2DEnv object."""
import logging
import numpy as np
from gym import spaces
from pygame import Color
import matplotlib.pyplot as plt
from multiworld.core.multitask_env import MultitaskEnv
from multiworld.core.serializable import Serializable
from multiworld.envs.pygame.pygame_viewer import PygameViewer


class Point2DEnv(MultitaskEnv, Serializable):
    """A little 2D point whose life goal is to reach a target.

    Attributes
    ----------
    render_dt_msec : float
        seconds before the next frame in the image is rendered
    action_l2norm_penalty : float
        penalty scale for the actions by the agent
    render_onscreen : bool
        whether to include the rendering visually (instead of simply using the
        image for the observation)
    render_size : int
        width/length number of pixels in the rendered image
    reward_type : str
        the reward type. Must be one of: "sparse", "dense", or
        "vectorized_dense"
    action_scale : float
        the multiple from action to velocity
    target_radius : float
        the radius of the targeted position when being rendered
    boundary_dist : float
        the distance from the center to the boundary
    ball_radius : float
        the radius of the agent when being rendered
    walls : list of object
        a list of wall objects describing the position of the walls and how to
        handle collisions with said walls
    fixed_goal : [float, float] or None
        the goal to use. If set to None, it is picked randomly.
    randomize_position_on_reset : bool
        whether to initialize the position of the agent randomly
    images_are_rgb : bool
        specifies whether the image is RGB. Otherwise, it's black and white
    show_goal : bool
        whether to render the goal(s)
    images_in_obs : bool
        whether to use the image in the observation
    image_size : int
        number of elements in the image. Set to 0 if images are not being used.
    action_space : gym.spaces.*
        the action space of the environment
    obs_range : gym.spaces.*
        the range of the initial position of the agent
    context_space  : gym.spaces.*
        the context space of the environment
    observation_space : gym.spaces.*
        the observation space of the environment
    drawer : multiworld.envs.pygame.pygame_viewer.PygameViewer or None
        The drawer for the images of the environment. Set to None if images are
        not being used.
    render_drawer : multiworld.envs.pygame.pygame_viewer.PygameViewer or None
        The drawer for the images of the environment if the environment is
        being rendered. Set to None if images are not being used.
    horizon : int
        environment time horizon
    t : int
        number of steps since the start of the most recent episode
    """

    def __init__(self,
                 render_dt_msec=0,
                 action_l2norm_penalty=0,  # disabled for now
                 render_onscreen=False,
                 render_size=32,
                 reward_type="dense",
                 action_scale=1.0,
                 target_radius=0.60,
                 boundary_dist=4,
                 ball_radius=0.50,
                 walls=None,
                 fixed_goal=None,
                 randomize_position_on_reset=True,
                 images_are_rgb=True,  # else black and white
                 show_goal=True,
                 images_in_obs=True,
                 **kwargs):
        """Instantiate the environment.

        Parameters
        ----------
        render_dt_msec : float
            seconds before the next frame in the image is rendered
        action_l2norm_penalty : float
            penalty scale for the actions by the agent
        render_onscreen : bool
            whether to include the rendering visually (instead of simply using
            the image for the observation)
        render_size : int
            width/length number of pixels in the rendered image
        reward_type : str
            the reward type. Must be one of: "sparse", "dense", or
            "vectorized_dense"
        action_scale : float
            the multiple from action to velocity
        target_radius : float
            the radius of the targeted position when being rendered
        boundary_dist : float
            the distance from the center to the boundary
        ball_radius : float
            the radius of the agent when being rendered
        walls : list of object
            a list of wall objects describing the position of the walls and how
            to handle collisions with said walls
        fixed_goal : [float, float] or None
            the goal to use. If set to None, it is picked randomly.
        randomize_position_on_reset : bool
            whether to initialize the position of the agent randomly
        images_are_rgb : bool
            specifies whether the image is RGB. Otherwise, it's black and white
        show_goal : bool
            whether to render the goal(s)
        images_in_obs : bool
            whether to use the image in the obsevation
        kwargs : dict
            additional arguments. Unused here.
        """
<<<<<<< HEAD
=======
        if walls is None:
            walls = []
>>>>>>> 624ba2d3
        if walls is None:
            walls = []
        if fixed_goal is not None:
            fixed_goal = np.array(fixed_goal)
        if len(kwargs) > 0:
            logger = logging.getLogger(__name__)
            logger.log(logging.WARNING, "WARNING, ignoring kwargs:", kwargs)

        self.quick_init(locals())
        self.render_dt_msec = render_dt_msec
        self.action_l2norm_penalty = action_l2norm_penalty
        self.render_onscreen = render_onscreen
        self.render_size = render_size
        self.reward_type = reward_type
        self.action_scale = action_scale
        self.target_radius = target_radius
        self.boundary_dist = boundary_dist
        self.ball_radius = ball_radius
        self.walls = walls
        self.fixed_goal = fixed_goal
        self.randomize_position_on_reset = randomize_position_on_reset
        self.images_are_rgb = images_are_rgb
        self.show_goal = show_goal
        self.images_in_obs = images_in_obs
        self.image_size = 1024 * (3 if self.images_are_rgb else 1)
        if not self.images_in_obs:
            self.image_size = 0

        self.max_target_distance = self.boundary_dist - self.target_radius

        self._target_position = None
        self._position = np.zeros(2)

        u = np.ones(2)
        self.action_space = spaces.Box(-u, u, dtype=np.float32)

        o = self.boundary_dist * np.ones(2)
        self.obs_range = spaces.Box(
            -o, o, dtype='float32')
        self.context_space = spaces.Box(
            -o, o, dtype='float32')
        self.observation_space = spaces.Box(
            np.concatenate([np.zeros([self.image_size]), -o], 0),
            np.concatenate([np.ones([self.image_size]), o], 0),
            dtype='float32')

        self.drawer = None
        self.render_drawer = None
        self.horizon = 200
        self.t = 0

    @property
    def current_context(self):
        """Return the current goal by the environment."""
        return self._target_position

    def step(self, velocities):
        """Advance the simulation by one step.

        Parameters
        ----------
        velocities : array_like
            the action by the agent, defined as its velocities in the x and y
            directions

        Returns
        -------
        array_like
            agent's observation of the current environment
        float
            amount of reward associated with the previous state/action pair
        bool
            indicates whether the episode has ended
        dict
            contains other diagnostic information from the previous action
        """
        assert self.action_scale <= 1.0
        velocities = np.clip(
            velocities, a_min=-1, a_max=1) * self.action_scale
        new_position = self._position + velocities
        orig_new_pos = new_position.copy()
        for wall in self.walls:
            new_position = wall.handle_collision(
                self._position, new_position
            )
        if sum(new_position != orig_new_pos) > 1:
            # Hack: sometimes you get caught on two walls at a time. If you
            # process the input in the other direction, you might only get
            # caught on one wall instead.
            new_position = orig_new_pos.copy()
            for wall in self.walls[::-1]:
                new_position = wall.handle_collision(
                    self._position, new_position
                )

        self.t += 1

        self._position = new_position
        self._position = np.clip(
            self._position,
            a_min=-self.boundary_dist,
            a_max=self.boundary_dist,
        )
        distance_to_target = np.linalg.norm(
            self._position - self._target_position
        )
        is_success = distance_to_target < self.target_radius

        ob = self._get_obs()
        reward = self.compute_reward(velocities, {'ob': ob})
        info = {
            'radius': self.target_radius,
            'target_position': self._target_position,
            'distance_to_target': distance_to_target,
            'velocity': velocities,
            'speed': np.linalg.norm(velocities),
            'is_success': is_success,
        }
        done = self.t >= self.horizon
        return ob, reward, done, info

    def reset(self):
        """Reset the environment."""
        self.t = 0
        self._target_position = self.sample_goal()['goals']
        if self.randomize_position_on_reset:
            self._position = self._sample_position(
                self.obs_range.low,
                self.obs_range.high,
            )

        return self._get_obs()

    def _position_inside_wall(self, pos):
        """Return True if the agent is in a wall."""
        for wall in self.walls:
            if wall.contains_point(pos):
                return True
        return False

    def _sample_position(self, low, high):
        """Sample a starting position for the agent."""
        pos = np.random.uniform(low, high)
        while self._position_inside_wall(pos) is True:
            pos = np.random.uniform(low, high)
        return pos

    def _get_obs(self):
        """Return the observation of the agent.

        See States in the description of the environment for more.
        """
        if self.images_in_obs:
            img = self.get_image(
                32, 32).reshape([-1]).astype(np.float32) / 255.0
            return np.concatenate([img, self._position.copy()], 0)
        else:
            return self._position.copy()

    def compute_rewards(self, actions, obs):
        """See parent class.

        The rewards are described in the Rewards section of the description of
        the environment.
        """
        achieved_goals = obs['ob'][:, self.image_size:]
        desired_goals = self._target_position[np.newaxis, :]
        d = np.linalg.norm(achieved_goals - desired_goals, axis=-1)
        if self.reward_type == "sparse":
            return -(d > self.target_radius).astype(np.float32)
        elif self.reward_type == "dense":
            return -d
        elif self.reward_type == 'vectorized_dense':
            return -np.abs(achieved_goals - desired_goals)
        else:
            raise NotImplementedError()

    def get_goal(self):
        """See parent class."""
        return self._target_position.copy()

    def sample_goals(self, batch_size):
        """See parent class.

        The goal is the desired x,y coordinates.
        """
        if self.fixed_goal is not None:
            goals = np.repeat(
                self.fixed_goal.copy()[None],
                batch_size,
                0
            )
        else:
            goals = np.zeros((batch_size, self.obs_range.low.size))
            for b in range(batch_size):
                if batch_size > 1:
                    logging.warning("This is very slow!")
                goals[b, :] = self._sample_position(
                    self.obs_range.low,
                    self.obs_range.high,
                )
        return {'goals': goals}

<<<<<<< HEAD
=======
    def set_position(self, pos):
        """Set the position of the agent."""
        self._position[0] = pos[0]
        self._position[1] = pos[1]

>>>>>>> 624ba2d3
    # ======================================================================= #
    #                     Functions for ImageEnv wrapper                      #
    # ======================================================================= #

    def get_image(self, width=None, height=None):
        """Return a black and white image."""
        if self.drawer is None:
            if width != height:
                raise NotImplementedError()
            self.drawer = PygameViewer(
                screen_width=width,
                screen_height=height,
                x_bounds=(-self.boundary_dist - self.ball_radius,
                          self.boundary_dist + self.ball_radius),
                y_bounds=(-self.boundary_dist - self.ball_radius,
                          self.boundary_dist + self.ball_radius),
                render_onscreen=self.render_onscreen,
            )
        self.draw(self.drawer)
        img = self.drawer.get_image()
        if self.images_are_rgb:
            return img.transpose((1, 0, 2))
        else:
            r, b = img[:, :, 0], img[:, :, 2]
            img = (-r + b).transpose().flatten()
            return img

    def draw(self, drawer):
        """Create the image corresponding to the current state."""
        drawer.fill(Color('white'))
        if self.show_goal:
            drawer.draw_solid_circle(
                self._target_position,
                self.target_radius,
                Color('green'),
            )
        drawer.draw_solid_circle(
            self._position,
            self.ball_radius,
            Color('blue'),
        )

        for wall in self.walls:
            drawer.draw_segment(
                wall.endpoint1,
                wall.endpoint2,
                Color('black'),
            )
            drawer.draw_segment(
                wall.endpoint2,
                wall.endpoint3,
                Color('black'),
            )
            drawer.draw_segment(
                wall.endpoint3,
                wall.endpoint4,
                Color('black'),
            )
            drawer.draw_segment(
                wall.endpoint4,
                wall.endpoint1,
                Color('black'),
            )
        drawer.render()

    def render(self, mode='human', close=False):
        """Render the environment state."""
        if mode == 'rgb_array':
            return self.get_image(self.render_size, self.render_size)

        if close:
            self.render_drawer = None
            return

        if self.render_drawer is None or self.render_drawer.terminated:
            self.render_drawer = PygameViewer(
                self.render_size,
                self.render_size,
                x_bounds=(-self.boundary_dist-self.ball_radius,
                          self.boundary_dist+self.ball_radius),
                y_bounds=(-self.boundary_dist-self.ball_radius,
                          self.boundary_dist+self.ball_radius),
                render_onscreen=True,
            )
        self.draw(self.render_drawer)
        self.render_drawer.tick(self.render_dt_msec)
        if mode != 'interactive':
            self.render_drawer.check_for_exit()

    # ======================================================================= #
    #                      Visualization/utility methods                      #
    # ======================================================================= #

<<<<<<< HEAD
    def true_model(self, state, action):
=======
    @staticmethod
    def true_model(state, action):
>>>>>>> 624ba2d3
        """Return the next position by the agent.

        Parameters
        ----------
        state : array_like
            the state by the agent
        action : array_like
            the action by the agent

        Returns
        -------
        array_like
            the next position.
        """
        velocities = np.clip(action, a_min=-1, a_max=1)
        position = state
        new_position = position + velocities
        return np.clip(
            new_position,
            a_min=-self.boundary_dist,
            a_max=self.boundary_dist,
        )

<<<<<<< HEAD
    def true_states(self, state, actions):
=======
    @staticmethod
    def true_states(state, actions):
>>>>>>> 624ba2d3
        """Return the next states given a set of states and actions.

        Parameters
        ----------
        state : array_like
            the states by the agent
        actions : array_like
            the actions by the agent

        Returns
        -------
        list of array_like
            the next states
        """
        real_states = [state]
        for action in actions:
            next_state = self.true_model(state, action)
            real_states.append(next_state)
            state = next_state
        return real_states

    def plot_trajectory(self, ax, states, actions, goal=None):
        """Plot the trajectory of an agent.

        Parameters
        ----------
        ax : matplotlib.axes.Axes
            the axis object to plot the figure on
        states : array_like
            the states by the agent
        actions : array_like
            the actions by the agent
        goal : [int, int]
            the x,y coordinates of the goal
        """
        assert len(states) == len(actions) + 1
        x = states[:, 0]
        y = -states[:, 1]
        num_states = len(states)
        plasma_cm = plt.get_cmap('plasma')
        for i, state in enumerate(states):
            color = plasma_cm(float(i) / num_states)
            ax.plot(state[0], -state[1],
                    marker='o', color=color, markersize=10,
                    )

        actions_x = actions[:, 0]
        actions_y = -actions[:, 1]

        ax.quiver(x[:-1], y[:-1], x[1:] - x[:-1], y[1:] - y[:-1],
                  scale_units='xy', angles='xy', scale=1, width=0.005)
        ax.quiver(x[:-1], y[:-1], actions_x, actions_y, scale_units='xy',
                  angles='xy', scale=1, color='r',
                  width=0.0035, )
        ax.plot(
            [
                -self.boundary_dist,
                -self.boundary_dist,
            ],
            [
                self.boundary_dist,
                -self.boundary_dist,
            ],
            color='k', linestyle='-',
        )
        ax.plot(
            [
                self.boundary_dist,
                -self.boundary_dist,
            ],
            [
                self.boundary_dist,
                self.boundary_dist,
            ],
            color='k', linestyle='-',
        )
        ax.plot(
            [
                self.boundary_dist,
                self.boundary_dist,
            ],
            [
                self.boundary_dist,
                -self.boundary_dist,
            ],
            color='k', linestyle='-',
        )
        ax.plot(
            [
                self.boundary_dist,
                -self.boundary_dist,
            ],
            [
                -self.boundary_dist,
                -self.boundary_dist,
            ],
            color='k', linestyle='-',
        )

        if goal is not None:
            ax.plot(goal[0], -goal[1], marker='*', color='g', markersize=15)
        ax.set_ylim(
            -self.boundary_dist - 1,
            self.boundary_dist + 1,
        )
        ax.set_xlim(
            -self.boundary_dist - 1,
            self.boundary_dist + 1,
        )<|MERGE_RESOLUTION|>--- conflicted
+++ resolved
@@ -126,11 +126,6 @@
         kwargs : dict
             additional arguments. Unused here.
         """
-<<<<<<< HEAD
-=======
-        if walls is None:
-            walls = []
->>>>>>> 624ba2d3
         if walls is None:
             walls = []
         if fixed_goal is not None:
@@ -334,14 +329,11 @@
                 )
         return {'goals': goals}
 
-<<<<<<< HEAD
-=======
     def set_position(self, pos):
         """Set the position of the agent."""
         self._position[0] = pos[0]
         self._position[1] = pos[1]
 
->>>>>>> 624ba2d3
     # ======================================================================= #
     #                     Functions for ImageEnv wrapper                      #
     # ======================================================================= #
@@ -435,12 +427,7 @@
     #                      Visualization/utility methods                      #
     # ======================================================================= #
 
-<<<<<<< HEAD
     def true_model(self, state, action):
-=======
-    @staticmethod
-    def true_model(state, action):
->>>>>>> 624ba2d3
         """Return the next position by the agent.
 
         Parameters
@@ -464,12 +451,7 @@
             a_max=self.boundary_dist,
         )
 
-<<<<<<< HEAD
     def true_states(self, state, actions):
-=======
-    @staticmethod
-    def true_states(state, actions):
->>>>>>> 624ba2d3
         """Return the next states given a set of states and actions.
 
         Parameters
