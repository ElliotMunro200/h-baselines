"""Contextual representation of AntMaze, AntPush, and AntFall."""
import numpy as np
import random
from gym.spaces import Box

from hbaselines.utils.reward_fns import negative_distance
from hbaselines.envs.efficient_hrl.ant_maze_env import AntMazeEnv
from hbaselines.envs.efficient_hrl.humanoid_maze_env import HumanoidMazeEnv

# scale to the contextual reward. Does not affect the environmental reward.
REWARD_SCALE = 0.1
# threshold after which the agent is considered to have reached its target
DISTANCE_THRESHOLD = 5


class UniversalAntMazeEnv(AntMazeEnv):
    """Universal environment variant of AntMazeEnv.

    This environment extends the generic gym environment by including contexts,
    or goals. The goals are added to the observation, and an additional
    contextual reward is included to the generic rewards.
    """

    def __init__(self,
                 maze_id,
                 contextual_reward,
                 use_contexts=False,
                 random_contexts=False,
                 context_range=None,
                 maze_size_scaling=8,
                 top_down_view=False,
                 image_size=32,
                 horizon=500,
                 ant_fall=False):
        """Initialize the Universal environment.

        Parameters
        ----------
        maze_id : str
            the type of maze environment. One of "Maze", "Push", or "Fall"
        contextual_reward : function
            a reward function that takes as input (states, goals, next_states)
            and returns a float reward and whether the goal has been achieved
        use_contexts : bool, optional
            specifies whether to add contexts to the observations and add the
            contextual rewards
        random_contexts : bool
            specifies whether the context is a single value, or a random set of
            values between some range
        context_range : [float] or [(float, float)] or [[float]]
            one of the following three:

            1. the desired context / goal
            2. the (lower, upper) bound tuple for each dimension of the goal
            3. a list of desired contexts / goals. Goals are sampled from these
               list of possible goals
        top_down_view : bool
            specifies whether the observation should have an image prepended
            useful for training convolutional policies
        image_size : int
            determines the width and height of the rendered image
        horizon : float, optional
            time horizon
        ant_fall : bool
            specifies whether you are using the AntFall environment. The agent
            in this environment is placed on a block of height 4; the "dying"
            conditions for the agent need to be accordingly offset.

        Raises
        ------
        AssertionError
            If the context_range is not the right form based on whether
            contexts are a single value or random across a range.
        """
        # Initialize the maze variant of the environment.
        super(UniversalAntMazeEnv, self).__init__(
            maze_id=maze_id,
            maze_height=0.5,
            maze_size_scaling=maze_size_scaling,
            n_bins=0,
            sensor_range=3.,
            sensor_span=2 * np.pi,
            observe_blocks=False,
            put_spin_near_agent=False,
            top_down_view=top_down_view,
            image_size=image_size,
            manual_collision=False,
            ant_fall=ant_fall,
        )

        self.horizon = horizon
        self.step_number = 0

        # contextual variables
        self.use_contexts = use_contexts
        self.random_contexts = random_contexts
        self.context_range = context_range
        self.contextual_reward = contextual_reward
        self.current_context = None

        # a hack to deal with previous observations in the reward
        self.prev_obs = None

        # Check that context_range is the right form based on whether contexts
        # are a single value or random across a range.
        if self.use_contexts:
            if self.random_contexts:
                assert all(isinstance(i, tuple) for i in self.context_range), \
                    "When using random contexts, every element in " \
                    "context_range, must be a tuple of (min,max) values."
            else:
                assert all(not isinstance(i, tuple) for i in
                           self.context_range), \
                    "When not using random contexts, every element in " \
                    "context_range, must be a single value or a list of " \
                    "values."

    @property
    def context_space(self):
        """Return the shape and bounds of the contextual term."""
        # Check if the environment is using contexts, and if not, return a None
        # value as the context space.
        if self.use_contexts:
            # If the context space is random, use the min and max values of
            # each context to specify the space range. Otherwise, the min and
            # max values are both the deterministic context value.
            if self.random_contexts:
                context_low = []
                context_high = []
                for context_i in self.context_range:
                    low, high = context_i
                    context_low.append(low)
                    context_high.append(high)
                return Box(low=np.asarray(context_low),
                           high=np.asarray(context_high),
                           dtype=np.float32)
            else:
                # If there are a list of possible goals, use the min and max
                # values of each index for the context space.
                if isinstance(self.context_range[0], list):
                    min_val = []
                    max_val = []
                    for i in range(len(self.context_range[0])):
                        min_val.append(min(v[i] for v in self.context_range))
                        max_val.append(max(v[i] for v in self.context_range))

                    return Box(low=np.array(min_val), high=np.array(max_val))
                else:
                    # Use the original context as the context space. It is a
                    # fixed value in this case.
                    return Box(low=np.asarray(self.context_range),
                               high=np.asarray(self.context_range),
                               dtype=np.float32)
        else:
            return None

    def step(self, action):
        """Advance the environment by one simulation step.

        If the environment is using the contextual setting, an "is_success"
        term is added to the info_dict to specify whether the objective has
        been met.

        Parameters
        ----------
        action : array_like
            actions to be performed by the agent

        Returns
        -------
        array_like
            next observation
        float
            environmental reward
        bool
            done mask
        dict
            extra information dictionary
        """
        # Run environment update.
        obs, rew, done, info = super(UniversalAntMazeEnv, self).step(action)

        if self.use_contexts:
            # Add success to the info dict
            dist = self.contextual_reward(
                states=self.prev_obs,
                next_states=obs,
                goals=self.current_context,
            )
            info["is_success"] = abs(dist) < DISTANCE_THRESHOLD * REWARD_SCALE

            # Replace the reward with the contextual reward.
            rew = dist

        # Check if the time horizon has been met.
        self.step_number += 1
        done = done or self.step_number == self.horizon

        return obs, rew, done, info

    def reset(self):
        """Reset the environment.

        If the environment is using the contextual setting, a new context is
        issued.

        Returns
        -------
        array_like
            initial observation
        """
        try:
            self.prev_obs = super(UniversalAntMazeEnv, self).reset()
        except NotImplementedError:
            # for testing purposes
            self.prev_obs = np.empty(1)

        # Reset the step counter.
        self.step_number = 0

        if self.use_contexts:
            if not self.random_contexts:
                if isinstance(self.context_range[0], list):
                    # In this case, sample on of the contexts as the next
                    # environmental context.
                    self.current_context = random.sample(self.context_range, 1)
                    self.current_context = self.current_context[0]
                else:
                    # In this case, the context range is just the context.
                    self.current_context = self.context_range
            else:
                # In this case, choose random values between the context range.
                self.current_context = []
                for range_i in self.context_range:
                    minval, maxval = range_i
                    self.current_context.append(random.uniform(minval, maxval))

            # Convert to numpy array.
            self.current_context = np.asarray(self.current_context)

        return self.prev_obs


class UniversalHumanoidMazeEnv(HumanoidMazeEnv):
    """Universal environment variant of HumanoidMazeEnv.

    FIXME
    This environment extends the generic gym environment by including contexts,
    or goals. The goals are added to the observation, and an additional
    contextual reward is included to the generic rewards. If a certain goal is
    met, the environment registers a "done" flag and the environment is reset.
    """

    def __init__(self,
                 maze_id,
                 contextual_reward,
                 use_contexts=False,
                 random_contexts=False,
                 context_range=None,
                 maze_size_scaling=4,
                 top_down_view=False,
                 image_size=32,
                 horizon=1000):
        """Initialize the Universal environment.

        Parameters
        ----------
        maze_id : str
            the type of maze environment. One of "Maze", "Push", or "Fall"
        contextual_reward : function
            a reward function that takes as input (states, goals, next_states)
            and returns a float reward and whether the goal has been achieved
        use_contexts : bool, optional
            specifies whether to add contexts to the observations and add the
            contextual rewards
        random_contexts : bool
            specifies whether the context is a single value, or a random set of
            values between some range
        context_range : [float] or [(float, float)] or [[float]]
            one of the following three:

            1. the desired context / goal
            2. the (lower, upper) bound tuple for each dimension of the goal
            3. a list of desired contexts / goals. Goals are sampled from these
               list of possible goals
        top_down_view : bool
            specifies whether the observation should have an image prepended
            useful for training convolutional policies
        image_size: int
            determines the width and height of the rendered image
        horizon : float, optional
            time horizon

        Raises
        ------
        AssertionError
            If the context_range is not the right form based on whether
            contexts are a single value or random across a range.
        """
        # Initialize the maze variant of the environment.
        super(UniversalHumanoidMazeEnv, self).__init__(
            maze_id=maze_id,
            maze_height=0.5,
            maze_size_scaling=maze_size_scaling,
            n_bins=0,
            sensor_range=3.,
            sensor_span=2 * np.pi,
            observe_blocks=False,
            put_spin_near_agent=False,
            top_down_view=top_down_view,
            image_size=image_size,
            manual_collision=False
        )

        self.horizon = horizon
        self.step_number = 0

        # contextual variables
        self.use_contexts = use_contexts
        self.random_contexts = random_contexts
        self.context_range = context_range
        self.contextual_reward = contextual_reward
        self.current_context = None

        # a hack to deal with previous observations in the reward
        self.prev_obs = None

        # Check that context_range is the right form based on whether contexts
        # are a single value or random across a range.
        if self.use_contexts:
            if self.random_contexts:
                assert all(isinstance(i, tuple) for i in self.context_range), \
                    "When using random contexts, every element in " \
                    "context_range, must be a tuple of (min,max) values."
            else:
                assert all(not isinstance(i, tuple) for i in
                           self.context_range), \
                    "When not using random contexts, every element in " \
                    "context_range, must be a single value or a list of " \
                    "values."

    @property
    def context_space(self):
        """Return the shape and bounds of the contextual term."""
        # Check if the environment is using contexts, and if not, return a None
        # value as the context space.
        if self.use_contexts:
            # If the context space is random, use the min and max values of
            # each context to specify the space range. Otherwise, the min and
            # max values are both the deterministic context value.
            if self.random_contexts:
                context_low = []
                context_high = []
                for context_i in self.context_range:
                    low, high = context_i
                    context_low.append(low)
                    context_high.append(high)
                return Box(low=np.asarray(context_low),
                           high=np.asarray(context_high),
                           dtype=np.float32)
            else:
                # If there are a list of possible goals, use the min and max
                # values of each index for the context space.
                if isinstance(self.context_range[0], list):
                    min_val = []
                    max_val = []
                    for i in range(len(self.context_range[0])):
                        min_val.append(min(v[i] for v in self.context_range))
                        max_val.append(max(v[i] for v in self.context_range))

                    return Box(low=np.array(min_val),
                               high=np.array(max_val),
                               dtype=np.float32)
                else:
                    # Use the original context as the context space. It is a
                    # fixed value in this case.
                    return Box(low=np.asarray(self.context_range),
                               high=np.asarray(self.context_range),
                               dtype=np.float32)
        else:
            return None

    def step(self, action):
        """Advance the environment by one simulation step.

        If the environment is using the contextual setting, an "is_success"
        term is added to the info_dict to specify whether the objective has
        been met.

        Parameters
        ----------
        action : array_like
            actions to be performed by the agent

        Returns
        -------
        array_like
            next observation
        float
            environmental reward
        bool
            done mask
        dict
            extra information dictionary
        """
        # Run environment update.
        obs, rew, done, info = super(UniversalHumanoidMazeEnv, self).step(
            action)

        if self.use_contexts:
            # Add success to the info dict
            dist = self.contextual_reward(
                states=self.prev_obs,
                next_states=obs,
                goals=self.current_context,
            )
            info["is_success"] = abs(dist) < DISTANCE_THRESHOLD * REWARD_SCALE

            # Replace the reward with the contextual reward.
            rew = dist

        # Check if the time horizon has been met.
        self.step_number += 1
        done = done or self.step_number == self.horizon

        return obs, rew, done, info

    def reset(self):
        """Reset the environment.

        If the environment is using the contextual setting, a new context is
        issued.

        Returns
        -------
        array_like
            initial observation
        """
        try:
            self.prev_obs = super(UniversalHumanoidMazeEnv, self).reset()
        except NotImplementedError:
            # for testing purposes
            self.prev_obs = np.empty(1)

        # Reset the step counter.
        self.step_number = 0

        if self.use_contexts:
            if not self.random_contexts:
                if isinstance(self.context_range[0], list):
                    # In this case, sample on of the contexts as the next
                    # environmental context.
                    self.current_context = random.sample(self.context_range, 1)
                    self.current_context = self.current_context[0]
                else:
                    # In this case, the context range is just the context.
                    self.current_context = self.context_range
            else:
                # In this case, choose random values between the context range.
                self.current_context = []
                for range_i in self.context_range:
                    minval, maxval = range_i
                    self.current_context.append(random.uniform(minval, maxval))

            # Convert to numpy array.
            self.current_context = np.asarray(self.current_context)

        return self.prev_obs


class AntMaze(UniversalAntMazeEnv):
    """Ant Maze Environment.

    In this task, immovable blocks are placed to confine the agent to a
    U-shaped corridor. That is, blocks are placed everywhere except at (0,0),
    (8,0), (16,0), (16,8), (16,16), (8,16), and (0,16). The agent is
    initialized at position (0,0) and tasked at reaching a specific target
    position. "Success" in this environment is defined as being within an L2
    distance of 5 from the target.
    """

    def __init__(self,
                 use_contexts=False,
                 random_contexts=False,
                 context_range=None):
        """Initialize the Ant Maze environment.

        Parameters
        ----------
        use_contexts : bool, optional
            specifies whether to add contexts to the observations and add the
            contextual rewards
        random_contexts : bool
            specifies whether the context is a single value, or a random set of
            values between some range
        context_range : [float] or [(float, float)] or [[float]]
            the desired context / goal, or the (lower, upper) bound tuple for
            each dimension of the goal

        Raises
        ------
        AssertionError
            If the context_range is not the right form based on whether
            contexts are a single value or random across a range.
        """
        maze_id = "Maze"

        def contextual_reward(states, goals, next_states):
            return negative_distance(
                states=states,
                goals=goals,
                next_states=next_states,
                state_indices=[0, 1],
                relative_context=False,
                offset=0.0,
                reward_scales=REWARD_SCALE)

        super(AntMaze, self).__init__(
            maze_id=maze_id,
            contextual_reward=contextual_reward,
            use_contexts=use_contexts,
            random_contexts=random_contexts,
            context_range=context_range,
            maze_size_scaling=8)


class HumanoidMaze(UniversalHumanoidMazeEnv):
    """Humanoid Maze Environment.

    In this task, immovable blocks are placed to confine the agent to a
    U-shaped corridor. That is, blocks are placed everywhere except at (0,0),
    (4,0), (8,0), (8,4), (8,8), (4,8), and (0,8). The agent is
    initialized at position (0,0) and tasked at reaching a specific target
    position. "Success" in this environment is defined as being within an L2
    distance of 5 from the target.
    """

    def __init__(self,
                 use_contexts=False,
                 random_contexts=False,
                 context_range=None):
        """Initialize the Humanoid Maze environment.

        Parameters
        ----------
        use_contexts : bool, optional
            specifies whether to add contexts to the observations and add the
            contextual rewards
        random_contexts : bool
            specifies whether the context is a single value, or a random set of
            values between some range
        context_range : [float] or [(float, float)] or [[float]]
            the desired context / goal, or the (lower, upper) bound tuple for
            each dimension of the goal

        Raises
        ------
        AssertionError
            If the context_range is not the right form based on whether
            contexts are a single value or random across a range.
        """
        maze_id = "Maze"

        def contextual_reward(states, goals, next_states):
            return negative_distance(
                states=states,
                goals=goals,
                next_states=next_states,
                state_indices=[0, 1],
                relative_context=False,
                offset=0.0,
                reward_scales=(2.0 / 11.313708499),
                output_activation=np.exp)

        super(HumanoidMaze, self).__init__(
            maze_id=maze_id,
            contextual_reward=contextual_reward,
            use_contexts=use_contexts,
            random_contexts=random_contexts,
            context_range=context_range,
            maze_size_scaling=4)


class ImageAntMaze(UniversalAntMazeEnv):
    """Visual Ant Maze Environment.

    In this task, immovable blocks are placed to confine the agent to a
    U-shaped corridor. That is, blocks are placed everywhere except at (0,0),
    (8,0), (16,0), (16,8), (16,16), (8,16), and (0,16). The agent is
    initialized at position (0,0) and tasked at reaching a specific target
    position. "Success" in this environment is defined as being within an L2
    distance of 5 from the target.
    """

    def __init__(self,
                 use_contexts=False,
                 random_contexts=False,
                 context_range=None,
                 image_size=32):
        """Initialize the Image Ant Maze environment.

        Parameters
        ----------
        use_contexts : bool, optional
            specifies whether to add contexts to the observations and add the
            contextual rewards
        random_contexts : bool
            specifies whether the context is a single value, or a random set of
            values between some range
        context_range : [float] or [(float, float)] or [[float]]
            the desired context / goal, or the (lower, upper) bound tuple for
            each dimension of the goal
        image_size : int
            determines the width and height of the rendered image

        Raises
        ------
        AssertionError
            If the context_range is not the right form based on whether
            contexts are a single value or random across a range.
        """
        maze_id = "Maze"

        def contextual_reward(states, goals, next_states):
            return negative_distance(
                states=states,
                goals=goals,
                next_states=next_states,
                state_indices=[image_size*image_size*3 + 0,
                               image_size*image_size*3 + 1],
                relative_context=False,
                offset=0.0,
                reward_scales=REWARD_SCALE
            )

        super(ImageAntMaze, self).__init__(
            maze_id=maze_id,
            contextual_reward=contextual_reward,
            use_contexts=use_contexts,
            random_contexts=random_contexts,
            context_range=context_range,
            maze_size_scaling=8,
            top_down_view=True,
            image_size=image_size,
        )


class ImageHumanoidMaze(UniversalAntMazeEnv):
    """Visual Humanoid Maze Environment.

    In this task, immovable blocks are placed to confine the agent to a
    U-shaped corridor. That is, blocks are placed everywhere except at (0,0),
    (8,0), (16,0), (16,8), (16,16), (8,16), and (0,16). The agent is
    initialized at position (0,0) and tasked at reaching a specific target
    position. "Success" in this environment is defined as being within an L2
    distance of 5 from the target.
    """

    def __init__(self,
                 use_contexts=False,
                 random_contexts=False,
                 context_range=None,
                 image_size=32):
        """Initialize the Image Humanoid Maze environment.

        Parameters
        ----------
        use_contexts : bool, optional
            specifies whether to add contexts to the observations and add the
            contextual rewards
        random_contexts : bool
            specifies whether the context is a single value, or a random set of
            values between some range
        context_range : [float] or [(float, float)] or [[float]]
            the desired context / goal, or the (lower, upper) bound tuple for
            each dimension of the goal

        Raises
        ------
        AssertionError
            If the context_range is not the right form based on whether
            contexts are a single value or random across a range.
        """
        maze_id = "Maze"

        def contextual_reward(states, goals, next_states):
            return negative_distance(
                states=states,
                goals=goals,
                next_states=next_states,
                state_indices=[image_size*image_size*3 + 0,
                               image_size*image_size*3 + 1],
                relative_context=False,
                offset=0.0,
                reward_scales=REWARD_SCALE
            )

        super(ImageHumanoidMaze, self).__init__(
            maze_id=maze_id,
            contextual_reward=contextual_reward,
            use_contexts=use_contexts,
            random_contexts=random_contexts,
            context_range=context_range,
            maze_size_scaling=8,
            top_down_view=True,
            image_size=image_size,
            ant_fall=False,
        )


class AntPush(UniversalAntMazeEnv):
    """Ant Push Environment.

    In this task, immovable blocks are placed every where except at (0,0),
    (-8,0), (-8,8), (0,8), (8,8), (16,8), and (0,16), and a movable block is
    placed at (0,8). The agent is initialized at position (0,0), and is tasked
    with the objective of reaching position (0,19). Therefore, the agent must
    first move to the left, push the movable block to the right, and then
    finally navigate to the target. "Success" in this environment is defined as
    being within an L2 distance of 5 from the target.
    """

    def __init__(self,
                 use_contexts=False,
                 random_contexts=False,
                 context_range=None):
        """Initialize the Ant Push environment.

        Parameters
        ----------
        use_contexts : bool, optional
            specifies whether to add contexts to the observations and add the
            contextual rewards
        random_contexts : bool
            specifies whether the context is a single value, or a random set of
            values between some range
        context_range : [float] or [(float, float)] or [[float]]
            the desired context / goal, or the (lower, upper) bound tuple for
            each dimension of the goal

        Raises
        ------
        AssertionError
            If the context_range is not the right form based on whether
            contexts are a single value or random across a range.
        """
        maze_id = "Push"

        def contextual_reward(states, goals, next_states):
            return negative_distance(
                states=states,
                goals=goals,
                next_states=next_states,
                state_indices=[0, 1],
                relative_context=False,
                offset=0.0,
                reward_scales=REWARD_SCALE
            )

        super(AntPush, self).__init__(
            maze_id=maze_id,
            contextual_reward=contextual_reward,
            use_contexts=use_contexts,
            random_contexts=random_contexts,
            context_range=context_range,
            maze_size_scaling=8,
            ant_fall=False,
            top_down_view=False,
        )


class HumanoidPush(UniversalHumanoidMazeEnv):
    """Humanoid Push Environment.

    In this task, immovable blocks are placed every where except at (0,0),
    (-8,0), (-8,8), (0,8), (8,8), (16,8), and (0,16), and a movable block is
    placed at (0,8). The agent is initialized at position (0,0), and is tasked
    with the objective of reaching position (0,19). Therefore, the agent must
    first move to the left, push the movable block to the right, and then
    finally navigate to the target. "Success" in this environment is defined as
    being within an L2 distance of 5 from the target.
    """

    def __init__(self,
                 use_contexts=False,
                 random_contexts=False,
                 context_range=None):
        """Initialize the Humanoid Push environment.

        Parameters
        ----------
        use_contexts : bool, optional
            specifies whether to add contexts to the observations and add the
            contextual rewards
        random_contexts : bool
            specifies whether the context is a single value, or a random set of
            values between some range
        context_range : [float] or [(float, float)] or [[float]]
            the desired context / goal, or the (lower, upper) bound tuple for
            each dimension of the goal

        Raises
        ------
        AssertionError
            If the context_range is not the right form based on whether
            contexts are a single value or random across a range.
        """
        maze_id = "Push"

        def contextual_reward(states, goals, next_states):
            return negative_distance(
                states=states,
                goals=goals,
                next_states=next_states,
                state_indices=[0, 1],
                relative_context=False,
                offset=0.0,
                reward_scales=REWARD_SCALE
            )

        super(HumanoidPush, self).__init__(
            maze_id=maze_id,
            contextual_reward=contextual_reward,
            use_contexts=use_contexts,
            random_contexts=random_contexts,
            context_range=context_range,
            maze_size_scaling=8,
        )


class AntFall(UniversalAntMazeEnv):
    """Ant Fall Environment.

    In this task, the agent is initialized on a platform of height 4. Immovable
    blocks are placed everywhere except at (-8,0), (0,0), (-8,8), (0,8),
    (-8,16), (0,16), (-8,24), and (0,24). The raised platform is absent in the
    region [-4,12]x[12,20], and a movable block is placed at (8,8). The agent
    is initialized at position (0,0,4.5), and is with the objective of reaching
    position (0,27,4.5). Therefore, to achieve this, the agent must first push
    the movable block into the chasm and walk on top of it before navigating to
    the target. "Success" in this environment is defined as being within an L2
    distance of 5 from the target.
    """

    def __init__(self,
                 use_contexts=False,
                 random_contexts=False,
                 context_range=None):
        """Initialize the Ant Fall environment.

        Parameters
        ----------
        use_contexts : bool, optional
            specifies whether to add contexts to the observations and add the
            contextual rewards
        random_contexts : bool
            specifies whether the context is a single value, or a random set of
            values between some range
        context_range : [float] or [(float, float)] or [[float]]
            the desired context / goal, or the (lower, upper) bound tuple for
            each dimension of the goal

        Raises
        ------
        AssertionError
            If the context_range is not the right form based on whether
            contexts are a single value or random across a range.
        """
        maze_id = "Fall"

        def contextual_reward(states, goals, next_states):
            return negative_distance(
                states=states,
                goals=goals,
                next_states=next_states,
                state_indices=[0, 1, 2],
                relative_context=False,
                offset=0.0,
                reward_scales=REWARD_SCALE
            )

        super(AntFall, self).__init__(
            maze_id=maze_id,
            contextual_reward=contextual_reward,
            use_contexts=use_contexts,
            random_contexts=random_contexts,
            context_range=context_range,
            maze_size_scaling=8,
            ant_fall=True,
            top_down_view=False,
        )


class HumanoidFall(UniversalHumanoidMazeEnv):
    """Humanoid Fall Environment.

    In this task, the agent is initialized on a platform of height 4. Immovable
    blocks are placed everywhere except at (-8,0), (0,0), (-8,8), (0,8),
    (-8,16), (0,16), (-8,24), and (0,24). The raised platform is absent in the
    region [-4,12]x[12,20], and a movable block is placed at (8,8). The agent
    is initialized at position (0,0,4.5), and is with the objective of reaching
    position (0,27,4.5). Therefore, to achieve this, the agent must first push
    the movable block into the chasm and walk on top of it before navigating to
    the target. "Success" in this environment is defined as being within an L2
    distance of 5 from the target.
    """

    def __init__(self,
                 use_contexts=False,
                 random_contexts=False,
                 context_range=None):
        """Initialize the Humanoid Fall environment.

        Parameters
        ----------
        use_contexts : bool, optional
            specifies whether to add contexts to the observations and add the
            contextual rewards
        random_contexts : bool
            specifies whether the context is a single value, or a random set of
            values between some range
        context_range : [float] or [(float, float)] or [[float]]
            the desired context / goal, or the (lower, upper) bound tuple for
            each dimension of the goal

        Raises
        ------
        AssertionError
            If the context_range is not the right form based on whether
            contexts are a single value or random across a range.
        """
        maze_id = "Fall"

        def contextual_reward(states, goals, next_states):
            return negative_distance(
                states=states,
                goals=goals,
                next_states=next_states,
                state_indices=[0, 1, 2],
                relative_context=False,
                offset=0.0,
                reward_scales=REWARD_SCALE
            )

        super(HumanoidFall, self).__init__(
            maze_id=maze_id,
            contextual_reward=contextual_reward,
            use_contexts=use_contexts,
            random_contexts=random_contexts,
            context_range=context_range,
            maze_size_scaling=8,
        )


class AntFourRooms(UniversalAntMazeEnv):
    """Ant Four Rooms Environment.

    In this environment, an agent is placed in a four-room network whose
    structure is represented in the figure below. The agent is initialized at
    position (0,0) and tasked at reaching a specific target position. "Success"
    in this environment is defined as being within an L2 distance of 5 from the
    target.
<<<<<<< HEAD

=======
>>>>>>> 624ba2d3
    +------------------------------------+
    | X               |                  |
    |                 |                  |
    |                                    |
    |                 |                  |
    |                 |                  |
    |----   ----------|                  |
    |                 |---------   ------|
    |                 |                  |
    |                 |                  |
    |                                    |
    |                 |                  |
    +------------------------------------+
    """

    def __init__(self,
                 use_contexts=False,
                 random_contexts=False,
                 context_range=None):
        """Initialize the Ant Four Rooms environment.

        Parameters
        ----------
        use_contexts : bool, optional
            specifies whether to add contexts to the observations and add the
            contextual rewards
        random_contexts : bool
            specifies whether the context is a single value, or a random set of
            values between some range
        context_range : [float] or [(float, float)] or [[float]]
            the desired context / goal, or the (lower, upper) bound tuple for
            each dimension of the goal

        Raises
        ------
        AssertionError
            If the context_range is not the right form based on whether
            contexts are a single value or random across a range.
        """
        maze_id = "FourRooms"

        def contextual_reward(states, goals, next_states):
            return negative_distance(
                states=states,
                goals=goals,
                next_states=next_states,
                state_indices=[0, 1],
                relative_context=False,
                offset=0.0,
                reward_scales=REWARD_SCALE
            )

        super(AntFourRooms, self).__init__(
            maze_id=maze_id,
            contextual_reward=contextual_reward,
            use_contexts=use_contexts,
            random_contexts=random_contexts,
            context_range=context_range,
            maze_size_scaling=3,
            ant_fall=False,
            top_down_view=False,
        )


class HumanoidFourRooms(UniversalHumanoidMazeEnv):
    """Humanoid Four Rooms Environment.

    Need to add description. TODO
    """

    def __init__(self,
                 use_contexts=False,
                 random_contexts=False,
                 context_range=None):
        """Initialize the Humanoid Four Rooms environment.

        Parameters
        ----------
        use_contexts : bool, optional
            specifies whether to add contexts to the observations and add the
            contextual rewards
        random_contexts : bool
            specifies whether the context is a single value, or a random set of
            values between some range
        context_range : [float] or [(float, float)] or [[float]]
            the desired context / goal, or the (lower, upper) bound tuple for
            each dimension of the goal

        Raises
        ------
        AssertionError
            If the context_range is not the right form based on whether
            contexts are a single value or random across a range.
        """
        maze_id = "FourRooms"

        def contextual_reward(states, goals, next_states):
            return negative_distance(
                states=states,
                goals=goals,
                next_states=next_states,
                state_indices=[0, 1],
                relative_context=False,
                offset=0.0,
                reward_scales=REWARD_SCALE
            )

        super(HumanoidFourRooms, self).__init__(
            maze_id=maze_id,
            contextual_reward=contextual_reward,
            use_contexts=use_contexts,
            random_contexts=random_contexts,
            context_range=context_range,
            maze_size_scaling=3,
        )<|MERGE_RESOLUTION|>--- conflicted
+++ resolved
@@ -960,10 +960,7 @@
     position (0,0) and tasked at reaching a specific target position. "Success"
     in this environment is defined as being within an L2 distance of 5 from the
     target.
-<<<<<<< HEAD
-
-=======
->>>>>>> 624ba2d3
+
     +------------------------------------+
     | X               |                  |
     |                 |                  |
