"""Contextual representation of AntMaze, AntPush, and AntFall."""
import numpy as np
import random
from gym.spaces import Box

from hbaselines.utils.reward_fns import negative_distance
from hbaselines.envs.efficient_hrl.ant_maze_env import AntMazeEnv
from hbaselines.envs.efficient_hrl.humanoid_maze_env import HumanoidMazeEnv

# scale to the contextual reward. Does not affect the environmental reward.
REWARD_SCALE = 0.1
# threshold after which the agent is considered to have reached its target
DISTANCE_THRESHOLD = 5


class UniversalAntMazeEnv(AntMazeEnv):
    """Universal environment variant of AntMazeEnv.

    This environment extends the generic gym environment by including contexts,
    or goals. The goals are added to the observation, and an additional
    contextual reward is included to the generic rewards.
    """

    def __init__(self,
                 maze_id,
                 contextual_reward,
                 use_contexts=False,
                 random_contexts=False,
                 context_range=None,
                 maze_size_scaling=8,
                 top_down_view=False,
                 image_size=32,
                 horizon=500,
                 ant_fall=False):
        """Initialize the Universal environment.

        Parameters
        ----------
        maze_id : str
            the type of maze environment. One of "Maze", "Push", or "Fall"
        contextual_reward : function
            a reward function that takes as input (states, goals, next_states)
            and returns a float reward and whether the goal has been achieved
        use_contexts : bool, optional
            specifies whether to add contexts to the observations and add the
            contextual rewards
        random_contexts : bool
            specifies whether the context is a single value, or a random set of
            values between some range
        context_range : [float] or [(float, float)] or [[float]]
            one of the following three:

            1. the desired context / goal
            2. the (lower, upper) bound tuple for each dimension of the goal
            3. a list of desired contexts / goals. Goals are sampled from these
               list of possible goals
        top_down_view : bool
            specifies whether the observation should have an image prepended
            useful for training convolutional policies
        image_size : int
            determines the width and height of the rendered image
        horizon : float, optional
            time horizon
        ant_fall : bool
            specifies whether you are using the AntFall environment. The agent
            in this environment is placed on a block of height 4; the "dying"
            conditions for the agent need to be accordingly offset.

        Raises
        ------
        AssertionError
            If the context_range is not the right form based on whether
            contexts are a single value or random across a range.
        """
        # Initialize the maze variant of the environment.
        super(UniversalAntMazeEnv, self).__init__(
            maze_id=maze_id,
            maze_height=0.5,
            maze_size_scaling=maze_size_scaling,
            n_bins=0,
            sensor_range=3.,
            sensor_span=2 * np.pi,
            observe_blocks=False,
            put_spin_near_agent=False,
            top_down_view=top_down_view,
            image_size=image_size,
            manual_collision=False,
            ant_fall=ant_fall,
        )

        self.horizon = horizon
        self.step_number = 0

        # contextual variables
        self.use_contexts = use_contexts
        self.random_contexts = random_contexts
        self.context_range = context_range
        self.contextual_reward = contextual_reward
        self.current_context = None

        # a hack to deal with previous observations in the reward
        self.prev_obs = None

        # Check that context_range is the right form based on whether contexts
        # are a single value or random across a range.
        if self.use_contexts:
            if self.random_contexts:
                assert all(isinstance(i, tuple) for i in self.context_range), \
                    "When using random contexts, every element in " \
                    "context_range, must be a tuple of (min,max) values."
            else:
                assert all(not isinstance(i, tuple) for i in
                           self.context_range), \
                    "When not using random contexts, every element in " \
                    "context_range, must be a single value or a list of " \
                    "values."

    @property
    def context_space(self):
        """Return the shape and bounds of the contextual term."""
        # Check if the environment is using contexts, and if not, return a None
        # value as the context space.
        if self.use_contexts:
            # If the context space is random, use the min and max values of
            # each context to specify the space range. Otherwise, the min and
            # max values are both the deterministic context value.
            if self.random_contexts:
                context_low = []
                context_high = []
                for context_i in self.context_range:
                    low, high = context_i
                    context_low.append(low)
                    context_high.append(high)
                return Box(low=np.asarray(context_low),
                           high=np.asarray(context_high),
                           dtype=np.float32)
            else:
                # If there are a list of possible goals, use the min and max
                # values of each index for the context space.
                if isinstance(self.context_range[0], list):
                    min_val = []
                    max_val = []
                    for i in range(len(self.context_range[0])):
                        min_val.append(min(v[i] for v in self.context_range))
                        max_val.append(max(v[i] for v in self.context_range))

                    return Box(low=np.array(min_val), high=np.array(max_val))
                else:
                    # Use the original context as the context space. It is a
                    # fixed value in this case.
                    return Box(low=np.asarray(self.context_range),
                               high=np.asarray(self.context_range),
                               dtype=np.float32)
        else:
            return None

    def step(self, action):
        """Advance the environment by one simulation step.

        If the environment is using the contextual setting, an "is_success"
        term is added to the info_dict to specify whether the objective has
        been met.

        Parameters
        ----------
        action : array_like
            actions to be performed by the agent

        Returns
        -------
        array_like
            next observation
        float
            environmental reward
        bool
            done mask
        dict
            extra information dictionary
        """
        # Run environment update.
        obs, rew, done, info = super(UniversalAntMazeEnv, self).step(action)

        if self.use_contexts:
            # Add success to the info dict
            dist = self.contextual_reward(
                states=self.prev_obs,
                next_states=obs,
                goals=self.current_context,
            )
            info["is_success"] = abs(dist) < DISTANCE_THRESHOLD * REWARD_SCALE

            # Replace the reward with the contextual reward.
            rew = dist

        # Check if the time horizon has been met.
        self.step_number += 1
        done = done or self.step_number == self.horizon

        return obs, rew, done, info

    def reset(self):
        """Reset the environment.

        If the environment is using the contextual setting, a new context is
        issued.

        Returns
        -------
        array_like
            initial observation
        """
        try:
            self.prev_obs = super(UniversalAntMazeEnv, self).reset()
        except NotImplementedError:
            # for testing purposes
            self.prev_obs = np.empty(1)

        # Reset the step counter.
        self.step_number = 0

        if self.use_contexts:
            if not self.random_contexts:
                if isinstance(self.context_range[0], list):
                    # In this case, sample on of the contexts as the next
                    # environmental context.
                    self.current_context = random.sample(self.context_range, 1)
                    self.current_context = self.current_context[0]
                else:
                    # In this case, the context range is just the context.
                    self.current_context = self.context_range
            else:
                # In this case, choose random values between the context range.
                self.current_context = []
                for range_i in self.context_range:
                    minval, maxval = range_i
                    self.current_context.append(random.uniform(minval, maxval))

            # Convert to numpy array.
            self.current_context = np.asarray(self.current_context)

        return self.prev_obs


class UniversalHumanoidMazeEnv(HumanoidMazeEnv):
    """Universal environment variant of HumanoidMazeEnv.

<<<<<<< HEAD
    FIXME
    This environment extends the generic gym environment by including contexts,
    or goals. The goals are added to the observation, and an additional
    contextual reward is included to the generic rewards. If a certain goal is
    met, the environment registers a "done" flag and the environment is reset.
=======
    This environment extends the generic gym environment by including contexts,
    or goals. The goals are added to the observation, and an additional
    contextual reward is included to the generic rewards.
>>>>>>> 6187e9b4
    """

    def __init__(self,
                 maze_id,
                 contextual_reward,
                 use_contexts=False,
                 random_contexts=False,
                 context_range=None,
                 maze_size_scaling=4,
                 top_down_view=False,
                 image_size=32,
                 horizon=1000):
        """Initialize the Universal environment.

        Parameters
        ----------
        maze_id : str
            the type of maze environment. One of "Maze", "Push", or "Fall"
        contextual_reward : function
            a reward function that takes as input (states, goals, next_states)
            and returns a float reward and whether the goal has been achieved
        use_contexts : bool, optional
            specifies whether to add contexts to the observations and add the
            contextual rewards
        random_contexts : bool
            specifies whether the context is a single value, or a random set of
            values between some range
        context_range : [float] or [(float, float)] or [[float]]
            one of the following three:
<<<<<<< HEAD

=======
>>>>>>> 6187e9b4
            1. the desired context / goal
            2. the (lower, upper) bound tuple for each dimension of the goal
            3. a list of desired contexts / goals. Goals are sampled from these
               list of possible goals
        top_down_view : bool
            specifies whether the observation should have an image prepended
            useful for training convolutional policies
        image_size: int
            determines the width and height of the rendered image
        horizon : float, optional
            time horizon

        Raises
        ------
        AssertionError
            If the context_range is not the right form based on whether
            contexts are a single value or random across a range.
        """
        # Initialize the maze variant of the environment.
        super(UniversalHumanoidMazeEnv, self).__init__(
            maze_id=maze_id,
            maze_height=0.5,
            maze_size_scaling=maze_size_scaling,
            n_bins=0,
            sensor_range=3.,
            sensor_span=2 * np.pi,
            observe_blocks=False,
            put_spin_near_agent=False,
            top_down_view=top_down_view,
            image_size=image_size,
            manual_collision=False
        )

        self.horizon = horizon
        self.step_number = 0

        # contextual variables
        self.use_contexts = use_contexts
        self.random_contexts = random_contexts
        self.context_range = context_range
        self.contextual_reward = contextual_reward
        self.current_context = None

        # a hack to deal with previous observations in the reward
        self.prev_obs = None

        # Check that context_range is the right form based on whether contexts
        # are a single value or random across a range.
        if self.use_contexts:
            if self.random_contexts:
                assert all(isinstance(i, tuple) for i in self.context_range), \
                    "When using random contexts, every element in " \
                    "context_range, must be a tuple of (min,max) values."
            else:
                assert all(not isinstance(i, tuple) for i in
                           self.context_range), \
                    "When not using random contexts, every element in " \
                    "context_range, must be a single value or a list of " \
                    "values."

    @property
    def context_space(self):
        """Return the shape and bounds of the contextual term."""
        # Check if the environment is using contexts, and if not, return a None
        # value as the context space.
        if self.use_contexts:
            # If the context space is random, use the min and max values of
            # each context to specify the space range. Otherwise, the min and
            # max values are both the deterministic context value.
            if self.random_contexts:
                context_low = []
                context_high = []
                for context_i in self.context_range:
                    low, high = context_i
                    context_low.append(low)
                    context_high.append(high)
                return Box(low=np.asarray(context_low),
                           high=np.asarray(context_high),
                           dtype=np.float32)
            else:
                # If there are a list of possible goals, use the min and max
                # values of each index for the context space.
                if isinstance(self.context_range[0], list):
                    min_val = []
                    max_val = []
                    for i in range(len(self.context_range[0])):
                        min_val.append(min(v[i] for v in self.context_range))
                        max_val.append(max(v[i] for v in self.context_range))

                    return Box(low=np.array(min_val),
                               high=np.array(max_val),
                               dtype=np.float32)
                else:
                    # Use the original context as the context space. It is a
                    # fixed value in this case.
                    return Box(low=np.asarray(self.context_range),
                               high=np.asarray(self.context_range),
                               dtype=np.float32)
        else:
            return None

    def step(self, action):
        """Advance the environment by one simulation step.

        If the environment is using the contextual setting, an "is_success"
        term is added to the info_dict to specify whether the objective has
        been met.

        Parameters
        ----------
        action : array_like
            actions to be performed by the agent

        Returns
        -------
        array_like
            next observation
        float
            environmental reward
        bool
            done mask
        dict
            extra information dictionary
        """
        # Run environment update.
        obs, rew, done, info = super(UniversalHumanoidMazeEnv, self).step(
            action)

        if self.use_contexts:
            # Add success to the info dict
            dist = self.contextual_reward(
                states=self.prev_obs,
                next_states=obs,
                goals=self.current_context,
            )
            info["is_success"] = abs(dist) < DISTANCE_THRESHOLD * REWARD_SCALE

            # Replace the reward with the contextual reward.
            rew = dist

        # Check if the time horizon has been met.
        self.step_number += 1
        done = done or self.step_number == self.horizon

        return obs, rew, done, info

    def reset(self):
        """Reset the environment.

        If the environment is using the contextual setting, a new context is
        issued.

        Returns
        -------
        array_like
            initial observation
        """
        try:
            self.prev_obs = super(UniversalHumanoidMazeEnv, self).reset()
<<<<<<< HEAD
        except NotImplementedError:
=======
        except (NotImplementedError, AttributeError):
>>>>>>> 6187e9b4
            # for testing purposes
            self.prev_obs = np.empty(1)

        # Reset the step counter.
        self.step_number = 0

        if self.use_contexts:
            if not self.random_contexts:
                if isinstance(self.context_range[0], list):
                    # In this case, sample on of the contexts as the next
                    # environmental context.
                    self.current_context = random.sample(self.context_range, 1)
                    self.current_context = self.current_context[0]
                else:
                    # In this case, the context range is just the context.
                    self.current_context = self.context_range
            else:
                # In this case, choose random values between the context range.
                self.current_context = []
                for range_i in self.context_range:
                    minval, maxval = range_i
                    self.current_context.append(random.uniform(minval, maxval))

            # Convert to numpy array.
            self.current_context = np.asarray(self.current_context)

        return self.prev_obs


class AntMaze(UniversalAntMazeEnv):
    """Ant Maze Environment.

    In this task, immovable blocks are placed to confine the agent to a
    U-shaped corridor. That is, blocks are placed everywhere except at (0,0),
    (8,0), (16,0), (16,8), (16,16), (8,16), and (0,16). The agent is
    initialized at position (0,0) and tasked at reaching a specific target
    position. "Success" in this environment is defined as being within an L2
    distance of 5 from the target.
    """

    def __init__(self,
                 use_contexts=False,
                 random_contexts=False,
                 context_range=None):
        """Initialize the Ant Maze environment.

        Parameters
        ----------
        use_contexts : bool, optional
            specifies whether to add contexts to the observations and add the
            contextual rewards
        random_contexts : bool
            specifies whether the context is a single value, or a random set of
            values between some range
        context_range : [float] or [(float, float)] or [[float]]
            the desired context / goal, or the (lower, upper) bound tuple for
            each dimension of the goal

        Raises
        ------
        AssertionError
            If the context_range is not the right form based on whether
            contexts are a single value or random across a range.
        """
        maze_id = "Maze"

        def contextual_reward(states, goals, next_states):
            return negative_distance(
                states=states,
                goals=goals,
                next_states=next_states,
                state_indices=[0, 1],
                relative_context=False,
                offset=0.0,
                reward_scales=REWARD_SCALE)

        super(AntMaze, self).__init__(
            maze_id=maze_id,
            contextual_reward=contextual_reward,
            use_contexts=use_contexts,
            random_contexts=random_contexts,
            context_range=context_range,
            maze_size_scaling=8)


class HumanoidMaze(UniversalHumanoidMazeEnv):
    """Humanoid Maze Environment.

    In this task, immovable blocks are placed to confine the agent to a
    U-shaped corridor. That is, blocks are placed everywhere except at (0,0),
    (4,0), (8,0), (8,4), (8,8), (4,8), and (0,8). The agent is
    initialized at position (0,0) and tasked at reaching a specific target
    position. "Success" in this environment is defined as being within an L2
    distance of 5 from the target.
    """

    def __init__(self,
                 use_contexts=False,
                 random_contexts=False,
                 context_range=None):
        """Initialize the Humanoid Maze environment.

        Parameters
        ----------
        use_contexts : bool, optional
            specifies whether to add contexts to the observations and add the
            contextual rewards
        random_contexts : bool
            specifies whether the context is a single value, or a random set of
            values between some range
        context_range : [float] or [(float, float)] or [[float]]
            the desired context / goal, or the (lower, upper) bound tuple for
            each dimension of the goal

        Raises
        ------
        AssertionError
            If the context_range is not the right form based on whether
            contexts are a single value or random across a range.
        """
        maze_id = "Maze"

        def contextual_reward(states, goals, next_states):
            return negative_distance(
                states=states,
                goals=goals,
                next_states=next_states,
                state_indices=[0, 1],
                relative_context=False,
                offset=0.0,
                reward_scales=(2.0 / 11.313708499),
                output_activation=np.exp)

        super(HumanoidMaze, self).__init__(
            maze_id=maze_id,
            contextual_reward=contextual_reward,
            use_contexts=use_contexts,
            random_contexts=random_contexts,
            context_range=context_range,
            maze_size_scaling=4)


class ImageAntMaze(UniversalAntMazeEnv):
    """Visual Ant Maze Environment.

    In this task, immovable blocks are placed to confine the agent to a
    U-shaped corridor. That is, blocks are placed everywhere except at (0,0),
    (8,0), (16,0), (16,8), (16,16), (8,16), and (0,16). The agent is
    initialized at position (0,0) and tasked at reaching a specific target
    position. "Success" in this environment is defined as being within an L2
    distance of 5 from the target.
    """

    def __init__(self,
                 use_contexts=False,
                 random_contexts=False,
                 context_range=None,
                 image_size=32):
        """Initialize the Image Ant Maze environment.

        Parameters
        ----------
        use_contexts : bool, optional
            specifies whether to add contexts to the observations and add the
            contextual rewards
        random_contexts : bool
            specifies whether the context is a single value, or a random set of
            values between some range
        context_range : [float] or [(float, float)] or [[float]]
            the desired context / goal, or the (lower, upper) bound tuple for
            each dimension of the goal
        image_size : int
            determines the width and height of the rendered image

        Raises
        ------
        AssertionError
            If the context_range is not the right form based on whether
            contexts are a single value or random across a range.
        """
        maze_id = "Maze"

        def contextual_reward(states, goals, next_states):
            return negative_distance(
                states=states,
                goals=goals,
                next_states=next_states,
                state_indices=[image_size*image_size*3 + 0,
                               image_size*image_size*3 + 1],
                relative_context=False,
                offset=0.0,
                reward_scales=REWARD_SCALE
            )

        super(ImageAntMaze, self).__init__(
            maze_id=maze_id,
            contextual_reward=contextual_reward,
            use_contexts=use_contexts,
            random_contexts=random_contexts,
            context_range=context_range,
            maze_size_scaling=8,
            top_down_view=True,
            image_size=image_size,
        )


class ImageHumanoidMaze(UniversalAntMazeEnv):
    """Visual Humanoid Maze Environment.

    In this task, immovable blocks are placed to confine the agent to a
    U-shaped corridor. That is, blocks are placed everywhere except at (0,0),
    (8,0), (16,0), (16,8), (16,16), (8,16), and (0,16). The agent is
    initialized at position (0,0) and tasked at reaching a specific target
    position. "Success" in this environment is defined as being within an L2
    distance of 5 from the target.
    """

    def __init__(self,
                 use_contexts=False,
                 random_contexts=False,
                 context_range=None,
                 image_size=32):
        """Initialize the Image Humanoid Maze environment.

        Parameters
        ----------
        use_contexts : bool, optional
            specifies whether to add contexts to the observations and add the
            contextual rewards
        random_contexts : bool
            specifies whether the context is a single value, or a random set of
            values between some range
        context_range : [float] or [(float, float)] or [[float]]
            the desired context / goal, or the (lower, upper) bound tuple for
            each dimension of the goal

        Raises
        ------
        AssertionError
            If the context_range is not the right form based on whether
            contexts are a single value or random across a range.
        """
        maze_id = "Maze"

        def contextual_reward(states, goals, next_states):
            return negative_distance(
                states=states,
                goals=goals,
                next_states=next_states,
                state_indices=[image_size*image_size*3 + 0,
                               image_size*image_size*3 + 1],
                relative_context=False,
                offset=0.0,
                reward_scales=REWARD_SCALE
            )

        super(ImageHumanoidMaze, self).__init__(
            maze_id=maze_id,
            contextual_reward=contextual_reward,
            use_contexts=use_contexts,
            random_contexts=random_contexts,
            context_range=context_range,
            maze_size_scaling=8,
            top_down_view=True,
            image_size=image_size,
            ant_fall=False,
        )


class AntPush(UniversalAntMazeEnv):
    """Ant Push Environment.

    In this task, immovable blocks are placed every where except at (0,0),
    (-8,0), (-8,8), (0,8), (8,8), (16,8), and (0,16), and a movable block is
    placed at (0,8). The agent is initialized at position (0,0), and is tasked
    with the objective of reaching position (0,19). Therefore, the agent must
    first move to the left, push the movable block to the right, and then
    finally navigate to the target. "Success" in this environment is defined as
    being within an L2 distance of 5 from the target.
    """

    def __init__(self,
                 use_contexts=False,
                 random_contexts=False,
                 context_range=None):
        """Initialize the Ant Push environment.

        Parameters
        ----------
        use_contexts : bool, optional
            specifies whether to add contexts to the observations and add the
            contextual rewards
        random_contexts : bool
            specifies whether the context is a single value, or a random set of
            values between some range
        context_range : [float] or [(float, float)] or [[float]]
            the desired context / goal, or the (lower, upper) bound tuple for
            each dimension of the goal

        Raises
        ------
        AssertionError
            If the context_range is not the right form based on whether
            contexts are a single value or random across a range.
        """
        maze_id = "Push"

        def contextual_reward(states, goals, next_states):
            return negative_distance(
                states=states,
                goals=goals,
                next_states=next_states,
                state_indices=[0, 1],
                relative_context=False,
                offset=0.0,
                reward_scales=REWARD_SCALE
            )

        super(AntPush, self).__init__(
            maze_id=maze_id,
            contextual_reward=contextual_reward,
            use_contexts=use_contexts,
            random_contexts=random_contexts,
            context_range=context_range,
            maze_size_scaling=8,
            ant_fall=False,
            top_down_view=False,
        )


class HumanoidPush(UniversalHumanoidMazeEnv):
    """Humanoid Push Environment.

    In this task, immovable blocks are placed every where except at (0,0),
    (-8,0), (-8,8), (0,8), (8,8), (16,8), and (0,16), and a movable block is
    placed at (0,8). The agent is initialized at position (0,0), and is tasked
    with the objective of reaching position (0,19). Therefore, the agent must
    first move to the left, push the movable block to the right, and then
    finally navigate to the target. "Success" in this environment is defined as
    being within an L2 distance of 5 from the target.
    """

    def __init__(self,
                 use_contexts=False,
                 random_contexts=False,
                 context_range=None):
        """Initialize the Humanoid Push environment.

        Parameters
        ----------
        use_contexts : bool, optional
            specifies whether to add contexts to the observations and add the
            contextual rewards
        random_contexts : bool
            specifies whether the context is a single value, or a random set of
            values between some range
        context_range : [float] or [(float, float)] or [[float]]
            the desired context / goal, or the (lower, upper) bound tuple for
            each dimension of the goal

        Raises
        ------
        AssertionError
            If the context_range is not the right form based on whether
            contexts are a single value or random across a range.
        """
        maze_id = "Push"

        def contextual_reward(states, goals, next_states):
            return negative_distance(
                states=states,
                goals=goals,
                next_states=next_states,
                state_indices=[0, 1],
                relative_context=False,
                offset=0.0,
                reward_scales=REWARD_SCALE
            )

        super(HumanoidPush, self).__init__(
            maze_id=maze_id,
            contextual_reward=contextual_reward,
            use_contexts=use_contexts,
            random_contexts=random_contexts,
            context_range=context_range,
            maze_size_scaling=8,
        )


class AntFall(UniversalAntMazeEnv):
    """Ant Fall Environment.

    In this task, the agent is initialized on a platform of height 4. Immovable
    blocks are placed everywhere except at (-8,0), (0,0), (-8,8), (0,8),
    (-8,16), (0,16), (-8,24), and (0,24). The raised platform is absent in the
    region [-4,12]x[12,20], and a movable block is placed at (8,8). The agent
    is initialized at position (0,0,4.5), and is with the objective of reaching
    position (0,27,4.5). Therefore, to achieve this, the agent must first push
    the movable block into the chasm and walk on top of it before navigating to
    the target. "Success" in this environment is defined as being within an L2
    distance of 5 from the target.
    """

    def __init__(self,
                 use_contexts=False,
                 random_contexts=False,
                 context_range=None):
        """Initialize the Ant Fall environment.

        Parameters
        ----------
        use_contexts : bool, optional
            specifies whether to add contexts to the observations and add the
            contextual rewards
        random_contexts : bool
            specifies whether the context is a single value, or a random set of
            values between some range
        context_range : [float] or [(float, float)] or [[float]]
            the desired context / goal, or the (lower, upper) bound tuple for
            each dimension of the goal

        Raises
        ------
        AssertionError
            If the context_range is not the right form based on whether
            contexts are a single value or random across a range.
        """
        maze_id = "Fall"

        def contextual_reward(states, goals, next_states):
            return negative_distance(
                states=states,
                goals=goals,
                next_states=next_states,
                state_indices=[0, 1, 2],
                relative_context=False,
                offset=0.0,
                reward_scales=REWARD_SCALE
            )

        super(AntFall, self).__init__(
            maze_id=maze_id,
            contextual_reward=contextual_reward,
            use_contexts=use_contexts,
            random_contexts=random_contexts,
            context_range=context_range,
            maze_size_scaling=8,
            ant_fall=True,
            top_down_view=False,
        )


class HumanoidFall(UniversalHumanoidMazeEnv):
    """Humanoid Fall Environment.

    In this task, the agent is initialized on a platform of height 4. Immovable
    blocks are placed everywhere except at (-8,0), (0,0), (-8,8), (0,8),
    (-8,16), (0,16), (-8,24), and (0,24). The raised platform is absent in the
    region [-4,12]x[12,20], and a movable block is placed at (8,8). The agent
    is initialized at position (0,0,4.5), and is with the objective of reaching
    position (0,27,4.5). Therefore, to achieve this, the agent must first push
    the movable block into the chasm and walk on top of it before navigating to
    the target. "Success" in this environment is defined as being within an L2
    distance of 5 from the target.
    """

    def __init__(self,
                 use_contexts=False,
                 random_contexts=False,
                 context_range=None):
        """Initialize the Humanoid Fall environment.

        Parameters
        ----------
        use_contexts : bool, optional
            specifies whether to add contexts to the observations and add the
            contextual rewards
        random_contexts : bool
            specifies whether the context is a single value, or a random set of
            values between some range
        context_range : [float] or [(float, float)] or [[float]]
            the desired context / goal, or the (lower, upper) bound tuple for
            each dimension of the goal

        Raises
        ------
        AssertionError
            If the context_range is not the right form based on whether
            contexts are a single value or random across a range.
        """
        maze_id = "Fall"

        def contextual_reward(states, goals, next_states):
            return negative_distance(
                states=states,
                goals=goals,
                next_states=next_states,
                state_indices=[0, 1, 2],
                relative_context=False,
                offset=0.0,
                reward_scales=REWARD_SCALE
            )

        super(HumanoidFall, self).__init__(
            maze_id=maze_id,
            contextual_reward=contextual_reward,
            use_contexts=use_contexts,
            random_contexts=random_contexts,
            context_range=context_range,
            maze_size_scaling=8,
        )


class AntFourRooms(UniversalAntMazeEnv):
    """Ant Four Rooms Environment.

    In this environment, an agent is placed in a four-room network whose
    structure is represented in the figure below. The agent is initialized at
    position (0,0) and tasked at reaching a specific target position. "Success"
    in this environment is defined as being within an L2 distance of 5 from the
    target.

    +------------------------------------+
    | X               |                  |
    |                 |                  |
    |                                    |
    |                 |                  |
    |                 |                  |
    |----   ----------|                  |
    |                 |---------   ------|
    |                 |                  |
    |                 |                  |
    |                                    |
    |                 |                  |
    +------------------------------------+
    """

    def __init__(self,
                 use_contexts=False,
                 random_contexts=False,
                 context_range=None):
        """Initialize the Ant Four Rooms environment.

        Parameters
        ----------
        use_contexts : bool, optional
            specifies whether to add contexts to the observations and add the
            contextual rewards
        random_contexts : bool
            specifies whether the context is a single value, or a random set of
            values between some range
        context_range : [float] or [(float, float)] or [[float]]
            the desired context / goal, or the (lower, upper) bound tuple for
            each dimension of the goal

        Raises
        ------
        AssertionError
            If the context_range is not the right form based on whether
            contexts are a single value or random across a range.
        """
        maze_id = "FourRooms"

        def contextual_reward(states, goals, next_states):
            return negative_distance(
                states=states,
                goals=goals,
                next_states=next_states,
                state_indices=[0, 1],
                relative_context=False,
                offset=0.0,
                reward_scales=REWARD_SCALE
            )

        super(AntFourRooms, self).__init__(
            maze_id=maze_id,
            contextual_reward=contextual_reward,
            use_contexts=use_contexts,
            random_contexts=random_contexts,
            context_range=context_range,
            maze_size_scaling=3,
            ant_fall=False,
            top_down_view=False,
        )


class HumanoidFourRooms(UniversalHumanoidMazeEnv):
    """Humanoid Four Rooms Environment.

    Need to add description. TODO
    """

    def __init__(self,
                 use_contexts=False,
                 random_contexts=False,
                 context_range=None):
        """Initialize the Humanoid Four Rooms environment.

        Parameters
        ----------
        use_contexts : bool, optional
            specifies whether to add contexts to the observations and add the
            contextual rewards
        random_contexts : bool
            specifies whether the context is a single value, or a random set of
            values between some range
        context_range : [float] or [(float, float)] or [[float]]
            the desired context / goal, or the (lower, upper) bound tuple for
            each dimension of the goal

        Raises
        ------
        AssertionError
            If the context_range is not the right form based on whether
            contexts are a single value or random across a range.
        """
        maze_id = "FourRooms"

        def contextual_reward(states, goals, next_states):
            return negative_distance(
                states=states,
                goals=goals,
                next_states=next_states,
                state_indices=[0, 1],
                relative_context=False,
                offset=0.0,
                reward_scales=REWARD_SCALE
            )

        super(HumanoidFourRooms, self).__init__(
            maze_id=maze_id,
            contextual_reward=contextual_reward,
            use_contexts=use_contexts,
            random_contexts=random_contexts,
            context_range=context_range,
            maze_size_scaling=3,
        )<|MERGE_RESOLUTION|>--- conflicted
+++ resolved
@@ -244,17 +244,9 @@
 class UniversalHumanoidMazeEnv(HumanoidMazeEnv):
     """Universal environment variant of HumanoidMazeEnv.
 
-<<<<<<< HEAD
-    FIXME
-    This environment extends the generic gym environment by including contexts,
-    or goals. The goals are added to the observation, and an additional
-    contextual reward is included to the generic rewards. If a certain goal is
-    met, the environment registers a "done" flag and the environment is reset.
-=======
     This environment extends the generic gym environment by including contexts,
     or goals. The goals are added to the observation, and an additional
     contextual reward is included to the generic rewards.
->>>>>>> 6187e9b4
     """
 
     def __init__(self,
@@ -284,10 +276,7 @@
             values between some range
         context_range : [float] or [(float, float)] or [[float]]
             one of the following three:
-<<<<<<< HEAD
-
-=======
->>>>>>> 6187e9b4
+
             1. the desired context / goal
             2. the (lower, upper) bound tuple for each dimension of the goal
             3. a list of desired contexts / goals. Goals are sampled from these
@@ -447,11 +436,7 @@
         """
         try:
             self.prev_obs = super(UniversalHumanoidMazeEnv, self).reset()
-<<<<<<< HEAD
-        except NotImplementedError:
-=======
         except (NotImplementedError, AttributeError):
->>>>>>> 6187e9b4
             # for testing purposes
             self.prev_obs = np.empty(1)
 
