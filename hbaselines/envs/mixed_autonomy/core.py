--- conflicted
+++ resolved
@@ -98,11 +98,7 @@
         if isinstance(done, dict):
             done = {key: done[key] or self.step_number == self.horizon
                     for key in obs.keys()}
-<<<<<<< HEAD
-            done["__all__"] = self.step_number == self.horizon
-=======
             done["__all__"] = all(done.values())
->>>>>>> d9161ae2
         else:
             done = done or self.step_number == self.horizon
 
