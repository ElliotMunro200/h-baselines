--- conflicted
+++ resolved
@@ -43,15 +43,6 @@
     # range for the lengths allowed in the network. If set to None, the ring
     # length is not modified from its initial value.
     ring_length=[220, 270],
-<<<<<<< HEAD
-    # whether to distribute the automated vehicles evenly among the human
-    # driven vehicles. Otherwise, they are randomly distributed.
-    even_distribution=False,
-    # whether to sort RL vehicles by their initial position. Used to account
-    # for noise brought about by shuffling.
-    sort_vehicles=True,
-=======
->>>>>>> 6928a1b2
 ))
 
 OPEN_ENV_PARAMS = BASE_ENV_PARAMS.copy()
@@ -423,15 +414,6 @@
             if p not in env_params.additional_params:
                 raise KeyError('Env parameter "{}" not supplied'.format(p))
 
-<<<<<<< HEAD
-        assert not (
-                env_params.additional_params["warmup_path"] is not None
-                and env_params.additional_params["ring_length"] is not None), \
-            "Cannot assign a value to both \"warmup_paths\" and " \
-            "\"ring_length\""
-
-=======
->>>>>>> 6928a1b2
         super(AVClosedEnv, self).__init__(
             env_params=env_params,
             sim_params=sim_params,
@@ -439,12 +421,6 @@
             simulator=simulator,
         )
 
-<<<<<<< HEAD
-        # attributes for sorting RL IDs by their initial position.
-        self._sorted_rl_ids = []
-
-=======
->>>>>>> 6928a1b2
         # solve for the free flow velocity of the ring
         v_guess = 4
         self._v_eq = fsolve(
@@ -466,44 +442,11 @@
 
         return obs, rew, done, info
 
-    def step(self, rl_actions):
-        """See parent class."""
-        obs, rew, done, info = super(AVClosedEnv, self).step(rl_actions)
-
-        if self.time_counter > \
-                self.env_params.warmup_steps * self.env_params.sims_per_step:
-            speed = np.mean(self.k.vehicle.get_speed(self.k.vehicle.get_ids()))
-            info.update({"v_eq": self._v_eq})
-            info.update({"v_eq_frac": speed / self._v_eq})
-
-        return obs, rew, done, info
-
     def reset(self):
         """See class definition."""
         self._percent_v_eq = []
 
         params = self.env_params.additional_params
-<<<<<<< HEAD
-        if params["ring_length"] is not None or self.warmup_paths is not None:
-            # Make sure restart instance is set to True when resetting.
-            self.sim_params.restart_instance = True
-
-            if self.warmup_paths is not None:
-                # Choose a random available xml file.
-                xml_file = random.sample(self.warmup_paths, 1)[0]
-                xml_num = int(xml_file.split(".")[0])
-
-                # Update the choice of initial conditions.
-                self.sim_params.load_state = os.path.join(
-                    params["warmup_path"], xml_file)
-
-                # Assign the ring length to match the xml number.
-                length = self.warmup_description["length"][xml_num]
-            else:
-                # Choose the network length randomly.
-                length = random.randint(
-                    params['ring_length'][0], params['ring_length'][1])
-=======
         if params["ring_length"] is not None:
             # Make sure restart instance is set to True when resetting.
             self.sim_params.restart_instance = True
@@ -511,7 +454,6 @@
             # Choose the network length randomly.
             length = random.randint(
                 params['ring_length'][0], params['ring_length'][1])
->>>>>>> 6928a1b2
 
             # Add the ring length to NetParams.
             new_net_params = deepcopy(self._network_net_params)
@@ -525,84 +467,22 @@
                 initial_config=self._network_initial_config,
                 traffic_lights=self._network_traffic_lights,
             )
-<<<<<<< HEAD
             self.net_params = new_net_params
 
-=======
->>>>>>> 6928a1b2
             # solve for the velocity upper bound of the ring
             v_guess = 4
             self._v_eq = fsolve(v_eq_function, np.array(v_guess),
                                 args=(len(self.initial_ids), length))[0]
-<<<<<<< HEAD
 
             print('\n-----------------------')
             print('ring length:', self.net_params.additional_params['length'])
             print('v_eq:', self._v_eq)
             print('-----------------------')
 
-        self.leader = []
-        self.follower = []
-        _ = super(AVClosedEnv, self).reset()
-
-        # Add automated vehicles.
-        if self.warmup_paths is not None:
-            self._add_automated_vehicles()
-
-        # Get the initial positions of the RL vehicles to allow us to sort the
-        # vehicles by this term.
-        def init_pos(veh_id):
-            return self.k.vehicle.get_x_by_id(veh_id)
-
-        # Create a list of the RL IDs sorted by the above term.
-        self._sorted_rl_ids = sorted(self.k.vehicle.get_rl_ids(), key=init_pos)
-
-        # Recompute the initial observation.
-        obs = self.get_state()
-=======
-
-            print('\n-----------------------')
-            print('ring length:', self.net_params.additional_params['length'])
-            print('v_eq:', self._v_eq)
-            print('-----------------------')
-
         # Perform the reset operation.
         obs = super(AVClosedEnv, self).reset()
->>>>>>> 6928a1b2
 
         return np.copy(obs)
-
-    def _add_automated_vehicles(self):
-        """Replace a portion of vehicles with automated vehicles."""
-        if self.env_params.additional_params["even_distribution"]:
-            penetration = 0  # FIXME
-
-            # Sort the initial vehicles by their positions.
-            sorted_vehicles = sorted(
-                self.k.vehicle.get_ids(),
-                key=lambda x: self.k.vehicle.get_x_by_id(x))
-
-            # Replace every nth vehicle with an RL vehicle.
-            for i, veh_id in enumerate(sorted_vehicles):
-                self.k.vehicle.set_vehicle_type(veh_id, "human")
-
-                if (i + 1) % int(1 / penetration) == 0:
-                    # Don't add vehicles past the control range.
-                    pos = self.k.vehicle.get_x_by_id(veh_id)
-                    if pos < self._control_range[1]:
-                        self.k.vehicle.set_vehicle_type(veh_id, "rl")
-        else:
-            # Sample a number of vehicles randomly to assign as AVs.
-            av_ids = random.sample(self.k.vehicle.get_ids(), self.num_rl)
-
-            # Replace the vehicle type of the AVs to "rl".
-            for veh_id in av_ids:
-                self.k.vehicle.set_vehicle_type(veh_id, "rl")
-
-            # Make sure vehicle that are not under the AV list are treated as
-            # human-driven vehicles.
-            for veh_id in list(set(self.k.vehicle.get_ids()) - set(av_ids)):
-                self.k.vehicle.set_vehicle_type(veh_id, "human")
 
 
 class AVOpenEnv(AVEnv):
