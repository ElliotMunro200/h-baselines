--- conflicted
+++ resolved
@@ -158,8 +158,8 @@
         # (ie the observed vehicles) will have a different color
         self.leader = []
         self.follower = []
-<<<<<<< HEAD
-        self.num_rl = 1  # deepcopy(self.initial_vehicles.num_rl_vehicles)
+
+        self.num_rl = deepcopy(self.initial_vehicles.num_rl_vehicles)
         self._mean_speeds = []
 
         # Get the paths to all the initial state xml files
@@ -176,11 +176,6 @@
         else:
             self.warmup_paths = None
             self.warmup_description = None
-=======
-
-        self.num_rl = deepcopy(self.initial_vehicles.num_rl_vehicles)
-        self._mean_speeds = []
->>>>>>> 820d2039
 
         # dynamics controller for controlled RL vehicles. Only relevant if
         # "use_follower_stopper" is set to True.
@@ -430,16 +425,11 @@
             if p not in env_params.additional_params:
                 raise KeyError('Env parameter "{}" not supplied'.format(p))
 
-<<<<<<< HEAD
         assert not (
                 env_params.additional_params["warmup_path"] is not None
                 and env_params.additional_params["ring_length"] is not None), \
             "Cannot assign a value to both \"warmup_paths\" and " \
             "\"ring_length\""
-=======
-        # attributes for sorting RL IDs by their initial position.
-        self._sorted_rl_ids = []
->>>>>>> 820d2039
 
         super(AVClosedEnv, self).__init__(
             env_params=env_params,
@@ -450,15 +440,6 @@
 
         # attributes for sorting RL IDs by their initial position.
         self._sorted_rl_ids = []
-
-        # solve for the free flow velocity of the ring
-        v_guess = 4
-        self._v_eq = fsolve(
-            v_eq_function, np.array(v_guess),
-            args=(len(self.initial_ids), self.k.network.length()))[0]
-
-        # for storing the distance from the free-flow-speed for a given rollout
-        self._percent_v_eq = []
 
         # solve for the free flow velocity of the ring
         v_guess = 4
