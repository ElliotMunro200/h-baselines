--- conflicted
+++ resolved
@@ -357,13 +357,9 @@
             verbose=self.verbose,
             l2_penalty=self.l2_penalty,
             model_params=self.model_params,
-<<<<<<< HEAD
             exploration_params=self.exploration_params,
-            num_envs=self.num_envs,
-=======
             num_envs=(self.n_agents * self.num_envs if self.shared
                       else self.num_envs),
->>>>>>> 0b8bee92
             **self.additional_params
         )
 
